--- conflicted
+++ resolved
@@ -103,13 +103,8 @@
     -- module.
   , ifaceVisibleExports  :: ![Name]
 
-<<<<<<< HEAD
-    -- | Abbreviations of module imports as in @import A.B.C as C@.
-  , ifaceModuleAbbrevs   :: AbbreviationMap
-=======
     -- | Aliases of module imports as in @import A.B.C as C@.
   , ifaceModuleAliases   :: AliasMap
->>>>>>> 3eb6d272
 
     -- | Instances exported by the module.
   , ifaceInstances       :: ![Instance]
@@ -388,33 +383,21 @@
   | OptLocalQual      -- ^ Qualify all imported names fully.
   | OptRelativeQual   -- ^ Like local, but strip module prefix
                       --   from modules in the same hierarchy.
-<<<<<<< HEAD
-  | OptAbbreviateQual -- ^ Uses abbreviations of module names
-=======
   | OptAliasedQual    -- ^ Uses aliases of module names
->>>>>>> 3eb6d272
                       --   as suggested by module import renamings.
                       --   However, we are unfortunately not able
                       --   to maintain the original qualifications.
                       --   Image a re-export of a whole module,
                       --   how could the re-exported identifiers be qualified?
 
-<<<<<<< HEAD
-type AbbreviationMap = Map ModuleName ModuleName
-=======
 type AliasMap = Map Module ModuleName
->>>>>>> 3eb6d272
 
 data Qualification
   = NoQual
   | FullQual
   | LocalQual Module
   | RelativeQual Module
-<<<<<<< HEAD
-  | AbbreviateQual AbbreviationMap Module
-=======
   | AliasedQual AliasMap Module
->>>>>>> 3eb6d272
        -- ^ @Module@ contains the current module.
        --   This way we can distinguish imported and local identifiers.
 
@@ -424,21 +407,12 @@
     OptNoQual -> NoQual
     _         -> FullQual
 
-<<<<<<< HEAD
-makeModuleQual :: QualOption -> AbbreviationMap -> Module -> Qualification
-makeModuleQual qual abbrevs mdl =
-  case qual of
-    OptLocalQual      -> LocalQual mdl
-    OptRelativeQual   -> RelativeQual mdl
-    OptAbbreviateQual -> AbbreviateQual abbrevs mdl
-=======
 makeModuleQual :: QualOption -> AliasMap -> Module -> Qualification
 makeModuleQual qual aliases mdl =
   case qual of
     OptLocalQual      -> LocalQual mdl
     OptRelativeQual   -> RelativeQual mdl
     OptAliasedQual    -> AliasedQual aliases mdl
->>>>>>> 3eb6d272
     OptFullQual       -> FullQual
     OptNoQual         -> NoQual
 
