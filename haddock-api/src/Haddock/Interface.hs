{-# LANGUAGE CPP, OverloadedStrings, BangPatterns #-}
-----------------------------------------------------------------------------
-- |
-- Module      :  Haddock.Interface
-- Copyright   :  (c) Simon Marlow      2003-2006,
--                    David Waern       2006-2010,
--                    Mateusz Kowalczyk 2013
-- License     :  BSD-like
--
-- Maintainer  :  haddock@projects.haskell.org
-- Stability   :  experimental
-- Portability :  portable
--
-- This module typechecks Haskell modules using the GHC API and processes
-- the result to create 'Interface's. The typechecking and the 'Interface'
-- creation is interleaved, so that when a module is processed, the
-- 'Interface's of all previously processed modules are available. The
-- creation of an 'Interface' from a typechecked module is delegated to
-- "Haddock.Interface.Create".
--
-- When all modules have been typechecked and processed, information about
-- instances are attached to each 'Interface'. This task is delegated to
-- "Haddock.Interface.AttachInstances". Note that this is done as a separate
-- step because GHC can't know about all instances until all modules have been
-- typechecked.
--
-- As a last step a link environment is built which maps names to the \"best\"
-- places to link to in the documentation, and all 'Interface's are \"renamed\"
-- using this environment.
-----------------------------------------------------------------------------
module Haddock.Interface (
  processModules
) where


import Haddock.GhcUtils
import Haddock.InterfaceFile
import Haddock.Interface.Create
import Haddock.Interface.AttachInstances
import Haddock.Interface.Rename
import Haddock.Options hiding (verbosity)
import Haddock.Types
import Haddock.Utils

import Control.Monad
import Data.List
import qualified Data.Map as Map
import qualified Data.Set as Set
import Distribution.Verbosity
import System.Directory
import System.FilePath
import System.Exit
import Text.Printf

import Module (mkModuleSet, emptyModuleSet, unionModuleSet, ModuleSet)
import Digraph
import DynFlags hiding (verbosity)
import Exception
import GHC hiding (verbosity)
import GhcMake
import HscTypes
import FastString (unpackFS)
import MonadUtils (liftIO)
<<<<<<< HEAD
import TcRnMonad
=======
import TcRnTypes (tcg_rdr_env)
import Name (nameIsFromExternalPackage, nameOccName)
import OccName (isTcOcc)
import RdrName (unQualOK, gre_name, globalRdrEnvElts)
>>>>>>> f98f101a
import ErrUtils (withTiming)
import Outputable
import LoadIface
import GhcMonad

#if defined(mingw32_HOST_OS)
import System.IO
import GHC.IO.Encoding.CodePage (mkLocaleEncoding)
import GHC.IO.Encoding.Failure (CodingFailureMode(TransliterateCodingFailure))
#endif

-- | Create 'Interface's and a link environment by typechecking the list of
-- modules using the GHC API and processing the resulting syntax trees.
processModules
  :: Verbosity                  -- ^ Verbosity of logging to 'stdout'
  -> [String]                   -- ^ A list of file or module names sorted by
                                -- module topology
  -> [Flag]                     -- ^ Command-line flags
  -> [InterfaceFile]            -- ^ Interface files of package dependencies
  -> Ghc ([Interface], LinkEnv) -- ^ Resulting list of interfaces and renaming
                                -- environment
processModules verbosity modules flags extIfaces = do
#if defined(mingw32_HOST_OS)
  -- Avoid internal error: <stderr>: hPutChar: invalid argument (invalid character)' non UTF-8 Windows
  liftIO $ hSetEncoding stdout $ mkLocaleEncoding TransliterateCodingFailure
  liftIO $ hSetEncoding stderr $ mkLocaleEncoding TransliterateCodingFailure
#endif

  out verbosity verbose "Creating interfaces..."
  let instIfaceMap =  Map.fromList [ (instMod iface, iface) | ext <- extIfaces
                                   , iface <- ifInstalledIfaces ext ]
  (interfaces, ms) <- createIfaces0 verbosity modules flags instIfaceMap

  let exportedNames =
        Set.unions $ map (Set.fromList . ifaceExports) $
        filter (\i -> not $ OptHide `elem` ifaceOptions i) interfaces
      mods = Set.fromList $ map ifaceMod interfaces
  out verbosity verbose "Attaching instances..."
  interfaces' <- {-# SCC attachInstances #-}
                 withTiming getDynFlags "attachInstances" (const ()) $ do
                   attachInstances (exportedNames, mods) interfaces instIfaceMap ms

  out verbosity verbose "Building cross-linking environment..."
  -- Combine the link envs of the external packages into one
  let extLinks  = Map.unions (map ifLinkEnv extIfaces)
      homeLinks = buildHomeLinks interfaces' -- Build the environment for the home
                                             -- package
      links     = homeLinks `Map.union` extLinks

  out verbosity verbose "Renaming interfaces..."
  let warnings = Flag_NoWarnings `notElem` flags
  dflags <- getDynFlags
  let (interfaces'', msgs) =
         runWriter $ mapM (renameInterface dflags links warnings) interfaces'
  liftIO $ mapM_ putStrLn msgs

  return (interfaces'', homeLinks)


--------------------------------------------------------------------------------
-- * Module typechecking and Interface creation
--------------------------------------------------------------------------------


createIfaces0 :: Verbosity -> [String] -> [Flag] -> InstIfaceMap -> Ghc ([Interface], ModuleSet)
createIfaces0 verbosity modules flags instIfaceMap =
  -- Output dir needs to be set before calling depanal since depanal uses it to
  -- compute output file names that are stored in the DynFlags of the
  -- resulting ModSummaries.
  (if useTempDir then withTempOutputDir else id) $ do
    modGraph <- depAnalysis
    createIfaces verbosity flags instIfaceMap modGraph

  where
    useTempDir :: Bool
    useTempDir = Flag_NoTmpCompDir `notElem` flags


    withTempOutputDir :: Ghc a -> Ghc a
    withTempOutputDir action = do
      tmp <- liftIO getTemporaryDirectory
      x   <- liftIO getProcessID
      let dir = tmp </> ".haddock-" ++ show x
      -- Why do we change the output dir here?
      -- In any case mustn't set the hiDir to some path where we won't find the
      -- .hi-files we need.
      modifySessionDynFlags (\dflags0 -> (setOutputDir dir dflags0) { hiDir = hiDir dflags0 } )
      withTempDir dir action


    depAnalysis :: Ghc ModuleGraph
    depAnalysis = do
      targets <- mapM (\f -> guessTarget f Nothing) modules
      setTargets targets
      depanal [] False


createIfaces :: Verbosity -> [Flag] -> InstIfaceMap -> ModuleGraph -> Ghc ([Interface], ModuleSet)
createIfaces verbosity flags instIfaceMap mods = do

  -- Create (if necessary) and load .hi-files.
  success <- withTiming getDynFlags "load'" (const ()) $ do
               load' LoadAllTargets Nothing mods
  when (failed success) $ do
    out verbosity normal "load' failed"
    liftIO exitFailure

  let sortedMods = flattenSCCs $ topSortModuleGraph False mods Nothing

  out verbosity normal "Haddock coverage:"
  (ifaces, _, !ms) <- foldM f ([], Map.empty, emptyModuleSet) sortedMods
  return (reverse ifaces, ms)
  where
    f (ifaces, ifaceMap, !ms) modSummary = do
      x <- {-# SCC processModule #-}
           withTiming getDynFlags "processModule" (const ()) $ do
             processModule verbosity modSummary flags ifaceMap instIfaceMap
      return $ case x of
        Just (iface, ms') -> ( iface:ifaces
                             , Map.insert (ifaceMod iface) iface ifaceMap
                             , unionModuleSet ms ms' )
        Nothing           -> ( ifaces
                             , ifaceMap
                             , ms ) -- Boot modules don't generate ifaces.


processModule :: Verbosity -> ModSummary -> [Flag] -> IfaceMap -> InstIfaceMap -> Ghc (Maybe (Interface, ModuleSet))
processModule verbosity modsum flags modMap instIfaceMap = do
  out verbosity verbose $ "Checking module " ++ moduleString (ms_mod modsum) ++ "..."
<<<<<<< HEAD

  mod_iface <- withSession $ \hsc_env ->
    liftIO $ initIfaceCheck (text "processModule 0") hsc_env $
      loadSysInterface (text "processModule 1")
                       (ms_mod modsum)
=======
  tm <- {-# SCC "parse/typecheck/load" #-} loadModule =<< typecheckModule =<< parseModule modsum
>>>>>>> f98f101a

  if not $ isBootSummary modsum then do
    out verbosity verbose "Creating interface..."
    (interface, msgs) <- {-# SCC createIterface #-}
<<<<<<< HEAD
                        withTiming getDynFlags "createInterface" (const ()) $
                          runWriterGhc $ createInterface mod_iface flags modMap instIfaceMap
=======
                        withTiming getDynFlags "createInterface" (const ()) $ do
                          runWriterGhc $ createInterface tm flags modMap instIfaceMap

    -- We need to keep track of which modules were somehow in scope so that when
    -- Haddock later looks for instances, it also looks in these modules too.
    --
    -- See https://github.com/haskell/haddock/issues/469.
    hsc_env <- getSession
    let new_rdr_env = tcg_rdr_env . fst . GHC.tm_internals_ $ tm
        this_pkg = thisPackage (hsc_dflags hsc_env)
        !mods = mkModuleSet [ nameModule name
                            | gre <- globalRdrEnvElts new_rdr_env
                            , let name = gre_name gre
                            , nameIsFromExternalPackage this_pkg name
                            , isTcOcc (nameOccName name)   -- Types and classes only
                            , unQualOK gre ]               -- In scope unqualified

>>>>>>> f98f101a
    liftIO $ mapM_ putStrLn (nub msgs)
    dflags <- getDynFlags
    let (haddockable, haddocked) = ifaceHaddockCoverage interface
        percentage = round (fromIntegral haddocked * 100 / fromIntegral haddockable :: Double) :: Int
        modString = moduleString (ifaceMod interface)
        coverageMsg = printf " %3d%% (%3d /%3d) in '%s'" percentage haddocked haddockable modString
        header = case ifaceDoc interface of
          Documentation Nothing _ -> False
          _ -> True
        undocumentedExports = [ formatName s n | ExportDecl { expItemDecl = L s n
                                                            , expItemMbDoc = (Documentation Nothing _, _)
                                                            } <- ifaceExportItems interface ]
          where
            formatName :: SrcSpan -> HsDecl GhcRn -> String
            formatName loc n = p (getMainDeclBinder n) ++ case loc of
              RealSrcSpan rss -> " (" ++ unpackFS (srcSpanFile rss) ++ ":" ++ show (srcSpanStartLine rss) ++ ")"
              _ -> ""

            p [] = ""
            p (x:_) = let n = pretty dflags x
                          ms = modString ++ "."
                      in if ms `isPrefixOf` n
                         then drop (length ms) n
                         else n

    when (OptHide `notElem` ifaceOptions interface) $ do
      out verbosity normal coverageMsg
      when (Flag_NoPrintMissingDocs `notElem` flags
            && not (null undocumentedExports && header)) $ do
        out verbosity normal "  Missing documentation for:"
        unless header $ out verbosity normal "    Module header"
        mapM_ (out verbosity normal . ("    " ++)) undocumentedExports
    interface' <- liftIO $ evaluate interface
    return (Just (interface', mods))
  else
    return Nothing


--------------------------------------------------------------------------------
-- * Building of cross-linking environment
--------------------------------------------------------------------------------


-- | Build a mapping which for each original name, points to the "best"
-- place to link to in the documentation.  For the definition of
-- "best", we use "the module nearest the bottom of the dependency
-- graph which exports this name", not including hidden modules.  When
-- there are multiple choices, we pick a random one.
--
-- The interfaces are passed in in topologically sorted order, but we start
-- by reversing the list so we can do a foldl.
buildHomeLinks :: [Interface] -> LinkEnv
buildHomeLinks ifaces = foldl upd Map.empty (reverse ifaces)
  where
    upd old_env iface
      | OptHide    `elem` ifaceOptions iface = old_env
      | OptNotHome `elem` ifaceOptions iface =
        foldl' keep_old old_env exported_names
      | otherwise = foldl' keep_new old_env exported_names
      where
        exported_names = ifaceVisibleExports iface ++ map getName (ifaceInstances iface)
        mdl            = ifaceMod iface
        keep_old env n = Map.insertWith (\_ old -> old) n mdl env
        keep_new env n = Map.insert n mdl env


--------------------------------------------------------------------------------
-- * Utils
--------------------------------------------------------------------------------


withTempDir :: (ExceptionMonad m) => FilePath -> m a -> m a
withTempDir dir = gbracket_ (liftIO $ createDirectory dir)
                            (liftIO $ removeDirectoryRecursive dir)<|MERGE_RESOLUTION|>--- conflicted
+++ resolved
@@ -61,14 +61,7 @@
 import HscTypes
 import FastString (unpackFS)
 import MonadUtils (liftIO)
-<<<<<<< HEAD
 import TcRnMonad
-=======
-import TcRnTypes (tcg_rdr_env)
-import Name (nameIsFromExternalPackage, nameOccName)
-import OccName (isTcOcc)
-import RdrName (unQualOK, gre_name, globalRdrEnvElts)
->>>>>>> f98f101a
 import ErrUtils (withTiming)
 import Outputable
 import LoadIface
@@ -198,26 +191,18 @@
 processModule :: Verbosity -> ModSummary -> [Flag] -> IfaceMap -> InstIfaceMap -> Ghc (Maybe (Interface, ModuleSet))
 processModule verbosity modsum flags modMap instIfaceMap = do
   out verbosity verbose $ "Checking module " ++ moduleString (ms_mod modsum) ++ "..."
-<<<<<<< HEAD
 
   mod_iface <- withSession $ \hsc_env ->
     liftIO $ initIfaceCheck (text "processModule 0") hsc_env $
       loadSysInterface (text "processModule 1")
                        (ms_mod modsum)
-=======
-  tm <- {-# SCC "parse/typecheck/load" #-} loadModule =<< typecheckModule =<< parseModule modsum
->>>>>>> f98f101a
 
   if not $ isBootSummary modsum then do
     out verbosity verbose "Creating interface..."
     (interface, msgs) <- {-# SCC createIterface #-}
-<<<<<<< HEAD
                         withTiming getDynFlags "createInterface" (const ()) $
                           runWriterGhc $ createInterface mod_iface flags modMap instIfaceMap
-=======
-                        withTiming getDynFlags "createInterface" (const ()) $ do
-                          runWriterGhc $ createInterface tm flags modMap instIfaceMap
-
+{-
     -- We need to keep track of which modules were somehow in scope so that when
     -- Haddock later looks for instances, it also looks in these modules too.
     --
@@ -231,8 +216,9 @@
                             , nameIsFromExternalPackage this_pkg name
                             , isTcOcc (nameOccName name)   -- Types and classes only
                             , unQualOK gre ]               -- In scope unqualified
-
->>>>>>> f98f101a
+-}
+    let mods = mkModuleSet []
+
     liftIO $ mapM_ putStrLn (nub msgs)
     dflags <- getDynFlags
     let (haddockable, haddocked) = ifaceHaddockCoverage interface
