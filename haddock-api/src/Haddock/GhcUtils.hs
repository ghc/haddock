{-# LANGUAGE BangPatterns, StandaloneDeriving, FlexibleInstances, ViewPatterns #-}
{-# LANGUAGE TypeFamilies #-}
{-# LANGUAGE FlexibleContexts #-}
{-# OPTIONS_GHC -fno-warn-orphans #-}
{-# OPTIONS_HADDOCK hide #-}
-----------------------------------------------------------------------------
-- |
-- Module      :  Haddock.GhcUtils
-- Copyright   :  (c) David Waern 2006-2009
-- License     :  BSD-like
--
-- Maintainer  :  haddock@projects.haskell.org
-- Stability   :  experimental
-- Portability :  portable
--
-- Utils for dealing with types from the GHC API
-----------------------------------------------------------------------------
module Haddock.GhcUtils where


import Control.Arrow
import Haddock.Types( DocNameI )

import Exception
import FastString ( fsLit )
import FV
import Outputable
import Name
import NameSet
import Module
import PrelNames ( mkBaseModule )
import HscTypes
import GHC
import Class
import DynFlags
import Var       ( VarBndr(..), TyVarBinder, tyVarKind, updateTyVarKind,
                   isInvisibleArgFlag )
import VarSet    ( VarSet, emptyVarSet )
import VarEnv    ( TyVarEnv, extendVarEnv, elemVarEnv, emptyVarEnv )
import TyCoRep   ( Type(..), isRuntimeRepVar )
import TysWiredIn( liftedRepDataConTyCon )


moduleString :: Module -> String
moduleString = moduleNameString . moduleName

isNameSym :: Name -> Bool
isNameSym = isSymOcc . nameOccName

getMainDeclBinder :: (SrcSpanLess (LPat p) ~ Pat p , HasSrcSpan (LPat p)) =>
                     HsDecl p -> [IdP p]
getMainDeclBinder (TyClD _ d) = [tcdName d]
getMainDeclBinder (ValD _ d) =
  case collectHsBindBinders d of
    []       -> []
    (name:_) -> [name]
getMainDeclBinder (SigD _ d) = sigNameNoLoc d
getMainDeclBinder (ForD _ (ForeignImport _ name _ _)) = [unLoc name]
getMainDeclBinder (ForD _ (ForeignExport _ _ _ _)) = []
getMainDeclBinder _ = []

-- Extract the source location where an instance is defined. This is used
-- to correlate InstDecls with their Instance/CoAxiom Names, via the
-- instanceMap.
getInstLoc :: InstDecl name -> SrcSpan
getInstLoc (ClsInstD _ (ClsInstDecl { cid_poly_ty = ty })) = getLoc (hsSigType ty)
getInstLoc (DataFamInstD _ (DataFamInstDecl
  { dfid_eqn = HsIB { hsib_body = FamEqn { feqn_tycon = L l _ }}})) = l
getInstLoc (TyFamInstD _ (TyFamInstDecl
  -- Since CoAxioms' Names refer to the whole line for type family instances
  -- in particular, we need to dig a bit deeper to pull out the entire
  -- equation. This does not happen for data family instances, for some reason.
  { tfid_eqn = HsIB { hsib_body = FamEqn { feqn_rhs = L l _ }}})) = l
getInstLoc (ClsInstD _ (XClsInstDecl _)) = panic "getInstLoc"
getInstLoc (DataFamInstD _ (DataFamInstDecl (HsIB _ (XFamEqn _)))) = panic "getInstLoc"
getInstLoc (TyFamInstD _ (TyFamInstDecl (HsIB _ (XFamEqn _)))) = panic "getInstLoc"
getInstLoc (XInstDecl _) = panic "getInstLoc"
getInstLoc (DataFamInstD _ (DataFamInstDecl (XHsImplicitBndrs _))) = panic "getInstLoc"
getInstLoc (TyFamInstD _ (TyFamInstDecl (XHsImplicitBndrs _))) = panic "getInstLoc"



-- Useful when there is a signature with multiple names, e.g.
--   foo, bar :: Types..
-- but only one of the names is exported and we have to change the
-- type signature to only include the exported names.
filterLSigNames :: (IdP (GhcPass p) -> Bool) -> LSig (GhcPass p) -> Maybe (LSig (GhcPass p))
filterLSigNames p (L loc sig) = L loc <$> (filterSigNames p sig)

filterSigNames :: (IdP (GhcPass p) -> Bool) -> Sig (GhcPass p) -> Maybe (Sig (GhcPass p))
filterSigNames p orig@(SpecSig _ n _ _)          = ifTrueJust (p $ unLoc n) orig
filterSigNames p orig@(InlineSig _ n _)          = ifTrueJust (p $ unLoc n) orig
filterSigNames p (FixSig _ (FixitySig _ ns ty)) =
  case filter (p . unLoc) ns of
    []       -> Nothing
    filtered -> Just (FixSig noExt (FixitySig noExt filtered ty))
filterSigNames _ orig@(MinimalSig _ _ _)      = Just orig
filterSigNames p (TypeSig _ ns ty) =
  case filter (p . unLoc) ns of
    []       -> Nothing
    filtered -> Just (TypeSig noExt filtered ty)
filterSigNames p (ClassOpSig _ is_default ns ty) =
  case filter (p . unLoc) ns of
    []       -> Nothing
    filtered -> Just (ClassOpSig noExt is_default filtered ty)
filterSigNames p (PatSynSig _ ns ty) =
  case filter (p . unLoc) ns of
    []       -> Nothing
    filtered -> Just (PatSynSig noExt filtered ty)
filterSigNames _ _                             = Nothing

ifTrueJust :: Bool -> name -> Maybe name
ifTrueJust True  = Just
ifTrueJust False = const Nothing

sigName :: LSig name -> [IdP name]
sigName (L _ sig) = sigNameNoLoc sig

sigNameNoLoc :: Sig name -> [IdP name]
sigNameNoLoc (TypeSig    _   ns _)         = map unLoc ns
sigNameNoLoc (ClassOpSig _ _ ns _)         = map unLoc ns
sigNameNoLoc (PatSynSig  _   ns _)         = map unLoc ns
sigNameNoLoc (SpecSig    _   n _ _)        = [unLoc n]
sigNameNoLoc (InlineSig  _   n _)          = [unLoc n]
sigNameNoLoc (FixSig _ (FixitySig _ ns _)) = map unLoc ns
sigNameNoLoc _                             = []

-- | Was this signature given by the user?
isUserLSig :: LSig name -> Bool
isUserLSig (L _(TypeSig {}))    = True
isUserLSig (L _(ClassOpSig {})) = True
isUserLSig (L _(PatSynSig {}))  = True
isUserLSig _                    = False


isClassD :: HsDecl a -> Bool
isClassD (TyClD _ d) = isClassDecl d
isClassD _ = False

isValD :: HsDecl a -> Bool
isValD (ValD _ _) = True
isValD _ = False

pretty :: Outputable a => DynFlags -> a -> String
pretty = showPpr

nubByName :: (a -> Name) -> [a] -> [a]
nubByName f ns = go emptyNameSet ns
  where
    go !_ [] = []
    go !s (x:xs)
      | y `elemNameSet` s = go s xs
      | otherwise         = let !s' = extendNameSet s y
                            in x : go s' xs
      where
        y = f x

dATA_LIST :: Module
dATA_LIST = mkBaseModule (fsLit "Data.List")

-- ---------------------------------------------------------------------

-- This function is duplicated as getGADTConType and getGADTConTypeG,
-- as I can't get the types to line up otherwise. AZ.

getGADTConType :: ConDecl DocNameI -> LHsType DocNameI
-- The full type of a GADT data constructor We really only get this in
-- order to pretty-print it, and currently only in Haddock's code.  So
-- we are cavalier about locations and extensions, hence the
-- 'undefined's
getGADTConType (ConDeclGADT { con_forall = L _ has_forall
                            , con_qvars = qtvs
                            , con_mb_cxt = mcxt, con_args = args
                            , con_res_ty = res_ty })
 | has_forall = noLoc (HsForAllTy { hst_xforall = NoExt
                                  , hst_bndrs = hsQTvExplicit qtvs
                                  , hst_body  = theta_ty })
 | otherwise  = theta_ty
 where
   theta_ty | Just theta <- mcxt
            = noLoc (HsQualTy { hst_xqual = NoExt, hst_ctxt = theta, hst_body = tau_ty })
            | otherwise
            = tau_ty

   tau_ty = case args of
              RecCon flds -> noLoc (HsFunTy noExt (noLoc (HsRecTy noExt (unLoc flds))) res_ty)
              PrefixCon pos_args -> foldr mkFunTy res_ty pos_args
              InfixCon arg1 arg2 -> arg1 `mkFunTy` (arg2 `mkFunTy` res_ty)

   mkFunTy a b = noLoc (HsFunTy noExt a b)

getGADTConType (ConDeclH98 {}) = panic "getGADTConType"
  -- Should only be called on ConDeclGADT
getGADTConType (XConDecl {}) = panic "getGADTConType"

-- -------------------------------------

getGADTConTypeG :: ConDecl (GhcPass p) -> LHsType (GhcPass p)
-- The full type of a GADT data constructor We really only get this in
-- order to pretty-print it, and currently only in Haddock's code.  So
-- we are cavalier about locations and extensions, hence the
-- 'undefined's
getGADTConTypeG (ConDeclGADT { con_forall = L _ has_forall
                            , con_qvars = qtvs
                            , con_mb_cxt = mcxt, con_args = args
                            , con_res_ty = res_ty })
 | has_forall = noLoc (HsForAllTy { hst_xforall = NoExt
                                  , hst_bndrs = hsQTvExplicit qtvs
                                  , hst_body  = theta_ty })
 | otherwise  = theta_ty
 where
   theta_ty | Just theta <- mcxt
            = noLoc (HsQualTy { hst_xqual = NoExt, hst_ctxt = theta, hst_body = tau_ty })
            | otherwise
            = tau_ty

   tau_ty = case args of
              RecCon flds -> noLoc (HsFunTy noExt (noLoc (HsRecTy noExt (unLoc flds))) res_ty)
              PrefixCon pos_args -> foldr mkFunTy res_ty pos_args
              InfixCon arg1 arg2 -> arg1 `mkFunTy` (arg2 `mkFunTy` res_ty)

   mkFunTy a b = noLoc (HsFunTy noExt a b)

getGADTConTypeG (ConDeclH98 {}) = panic "getGADTConTypeG"
  -- Should only be called on ConDeclGADT
getGADTConTypeG (XConDecl {}) = panic "getGADTConTypeG"


-------------------------------------------------------------------------------
-- * Parenthesization
-------------------------------------------------------------------------------

-- | Precedence level (inside the 'HsType' AST).
data Precedence
  = PREC_TOP  -- ^ precedence of 'type' production in GHC's parser

  | PREC_CTX  -- ^ Used for single contexts, eg. ctx => type
              -- (as opposed to (ctx1, ctx2) => type)

  | PREC_FUN  -- ^ precedence of 'btype' production in GHC's parser
              -- (used for LH arg of (->))

  | PREC_OP   -- ^ arg of any infix operator
              -- (we don't keep have fixity info)

  | PREC_CON  -- ^ arg of type application: always parenthesize unless atomic
  deriving (Eq, Ord)

-- | Add in extra 'HsParTy' where needed to ensure that what would be printed
-- out using 'ppr' has enough parentheses to be re-parsed properly.
--
-- We cannot add parens that may be required by fixities because we do not have
-- any fixity information to work with in the first place :(.
reparenTypePrec :: (XParTy a ~ NoExt) => Precedence -> HsType a -> HsType a
reparenTypePrec = go
  where

  -- Shorter name for 'reparenType'
  go :: (XParTy a ~ NoExt) => Precedence -> HsType a -> HsType a
  go _ (HsBangTy x b ty)     = HsBangTy x b (reparenLType ty)
  go _ (HsTupleTy x con tys) = HsTupleTy x con (map reparenLType tys)
  go _ (HsSumTy x tys)       = HsSumTy x (map reparenLType tys)
  go _ (HsKindSig x ty kind) = HsKindSig x (reparenLType ty) (reparenLType kind)
  go _ (HsListTy x ty)       = HsListTy x (reparenLType ty)
  go _ (HsRecTy x flds)      = HsRecTy x (map (fmap reparenConDeclField) flds)
  go p (HsDocTy x ty d)      = HsDocTy x (goL p ty) d
  go _ (HsExplicitListTy x p tys) = HsExplicitListTy x p (map reparenLType tys)
  go _ (HsExplicitTupleTy x tys) = HsExplicitTupleTy x (map reparenLType tys)
  go p (HsIParamTy x n ty)
    = paren p PREC_CTX $ HsIParamTy x n (reparenLType ty)
  go p (HsForAllTy x tvs ty)
    = paren p PREC_CTX $ HsForAllTy x (map (fmap reparenTyVar) tvs) (reparenLType ty)
  go p (HsQualTy x ctxt ty)
    = paren p PREC_FUN $ HsQualTy x (fmap (map reparenLType) ctxt) (reparenLType ty)
  go p (HsFunTy x ty1 ty2)
    = paren p PREC_FUN $ HsFunTy x (goL PREC_FUN ty1) (goL PREC_TOP ty2)
  go p (HsAppTy x fun_ty arg_ty)
    = paren p PREC_CON $ HsAppTy x (goL PREC_FUN fun_ty) (goL PREC_CON arg_ty)
  go p (HsAppKindTy x fun_ty arg_ki)
    = paren p PREC_CON $ HsAppKindTy x (goL PREC_FUN fun_ty) (goL PREC_CON arg_ki)
  go p (HsOpTy x ty1 op ty2)
    = paren p PREC_FUN $ HsOpTy x (goL PREC_OP ty1) op (goL PREC_OP ty2)
  go p (HsParTy _ t) = unLoc $ goL p t -- pretend the paren doesn't exist - it will be added back if needed
  go _ t@HsTyVar{} = t
  go _ t@HsStarTy{} = t
  go _ t@HsSpliceTy{} = t
  go _ t@HsTyLit{} = t
  go _ t@HsWildCardTy{} = t
  go _ t@XHsType{} = t

  -- Located variant of 'go'
  goL :: (XParTy a ~ NoExt) => Precedence -> LHsType a -> LHsType a
  goL ctxt_prec = fmap (go ctxt_prec)

  -- Optionally wrap a type in parens
  paren :: (XParTy a ~ NoExt)
        => Precedence            -- Precedence of context
        -> Precedence            -- Precedence of top-level operator
        -> HsType a -> HsType a  -- Wrap in parens if (ctxt >= op)
  paren ctxt_prec op_prec | ctxt_prec >= op_prec = HsParTy NoExt . noLoc
                          | otherwise            = id


-- | Add parenthesis around the types in a 'HsType' (see 'reparenTypePrec')
reparenType :: (XParTy a ~ NoExt) => HsType a -> HsType a
reparenType = reparenTypePrec PREC_TOP

-- | Add parenthesis around the types in a 'LHsType' (see 'reparenTypePrec')
reparenLType :: (XParTy a ~ NoExt) => LHsType a -> LHsType a
reparenLType = fmap reparenType

-- | Add parenthesis around the types in a 'HsTyVarBndr' (see 'reparenTypePrec')
reparenTyVar :: (XParTy a ~ NoExt) => HsTyVarBndr a -> HsTyVarBndr a
reparenTyVar (UserTyVar x n) = UserTyVar x n
reparenTyVar (KindedTyVar x n kind) = KindedTyVar x n (reparenLType kind)
reparenTyVar v@XTyVarBndr{} = v

-- | Add parenthesis around the types in a 'ConDeclField' (see 'reparenTypePrec')
reparenConDeclField :: (XParTy a ~ NoExt) => ConDeclField a -> ConDeclField a
reparenConDeclField (ConDeclField x n t d) = ConDeclField x n (reparenLType t) d
reparenConDeclField c@XConDeclField{} = c


-------------------------------------------------------------------------------
-- * Located
-------------------------------------------------------------------------------


unL :: Located a -> a
unL (L _ x) = x


reL :: a -> Located a
reL = L undefined

-------------------------------------------------------------------------------
-- * NamedThing instances
-------------------------------------------------------------------------------


instance NamedThing (TyClDecl GhcRn) where
  getName = tcdName

-------------------------------------------------------------------------------
-- * Subordinates
-------------------------------------------------------------------------------


class Parent a where
  children :: a -> [Name]


instance Parent (ConDecl GhcRn) where
  children con =
    case con_args con of
      RecCon fields -> map (extFieldOcc . unL) $
                         concatMap (cd_fld_names . unL) (unL fields)
      _             -> []

instance Parent (TyClDecl GhcRn) where
  children d
    | isDataDecl  d = map unL $ concatMap (getConNames . unL)
                              $ (dd_cons . tcdDataDefn) $ d
    | isClassDecl d =
        map (unL . fdLName . unL) (tcdATs d) ++
        [ unL n | L _ (TypeSig _ ns _) <- tcdSigs d, n <- ns ]
    | otherwise = []


-- | A parent and its children
family :: (NamedThing a, Parent a) => a -> (Name, [Name])
family = getName &&& children


familyConDecl :: ConDecl GHC.GhcRn -> [(Name, [Name])]
familyConDecl d = zip (map unL (getConNames d)) (repeat $ children d)

-- | A mapping from the parent (main-binder) to its children and from each
-- child to its grand-children, recursively.
families :: TyClDecl GhcRn -> [(Name, [Name])]
families d
  | isDataDecl  d = family d : concatMap (familyConDecl . unL) (dd_cons (tcdDataDefn d))
  | isClassDecl d = [family d]
  | otherwise     = []


-- | A mapping from child to parent
parentMap :: TyClDecl GhcRn -> [(Name, Name)]
parentMap d = [ (c, p) | (p, cs) <- families d, c <- cs ]


-- | The parents of a subordinate in a declaration
parents :: Name -> HsDecl GhcRn -> [Name]
parents n (TyClD _ d) = [ p | (c, p) <- parentMap d, c == n ]
parents _ _ = []


-------------------------------------------------------------------------------
-- * Utils that work in monads defined by GHC
-------------------------------------------------------------------------------


modifySessionDynFlags :: (DynFlags -> DynFlags) -> Ghc ()
modifySessionDynFlags f = do
  dflags <- getSessionDynFlags
  _ <- setSessionDynFlags (f dflags)
  return ()


-- | A variant of 'gbracket' where the return value from the first computation
-- is not required.
gbracket_ :: ExceptionMonad m => m a -> m b -> m c -> m c
gbracket_ before_ after thing = gbracket before_ (const after) (const thing)

-- Extract the minimal complete definition of a Name, if one exists
minimalDef :: GhcMonad m => Name -> m (Maybe ClassMinimalDef)
minimalDef n = do
  mty <- lookupGlobalName n
  case mty of
    Just (ATyCon (tyConClass_maybe -> Just c)) -> return . Just $ classMinimalDef c
    _ -> return Nothing

-------------------------------------------------------------------------------
-- * DynFlags
-------------------------------------------------------------------------------


setObjectDir, setHiDir, setStubDir, setOutputDir :: String -> DynFlags -> DynFlags
setObjectDir  f d = d{ objectDir  = Just f}
setHiDir      f d = d{ hiDir      = Just f}
setStubDir    f d = d{ stubDir    = Just f
                     , includePaths = addGlobalInclude (includePaths d) [f] }
  -- -stubdir D adds an implicit -I D, so that gcc can find the _stub.h file
  -- \#included from the .hc file when compiling with -fvia-C.
<<<<<<< HEAD
setOutputDir  f = setObjectDir f . setHiDir f . setStubDir f


-------------------------------------------------------------------------------
-- * Free variables of a 'Type'
-------------------------------------------------------------------------------

-- | Get free type variables in a 'Type' in their order of appearance.
-- See [Ordering of implicit variables].
orderedFVs
  :: VarSet  -- ^ free variables to ignore 
  -> [Type]  -- ^ types to traverse (in order) looking for free variables
  -> [TyVar] -- ^ free type variables, in the order they appear in
orderedFVs vs tys =
  reverse . fst $ tyCoFVsOfTypes' tys (const True) vs ([], emptyVarSet)


-- See the "Free variables of types and coercions" section in 'TyCoRep', or
-- check out Note [Free variables of types]. The functions in this section
-- don't output type variables in the order they first appear in in the 'Type'.
--
-- For example, 'tyCoVarsOfTypeList' reports an incorrect order for the type
-- of 'const :: a -> b -> a':
--
-- >>> import Name 
-- >>> import TyCoRep
-- >>> import TysPrim
-- >>> import Var
-- >>> a = TyVarTy alphaTyVar
-- >>> b = TyVarTy betaTyVar
-- >>> constTy = mkFunTys [a, b] a
-- >>> map (getOccString . tyVarName) (tyCoVarsOfTypeList constTy)
-- ["b","a"]
--
-- However, we want to reuse the very optimized traversal machinery there, so
-- so we make our own `tyCoFVsOfType'`, `tyCoFVsBndr'`, and `tyCoVarsOfTypes'`.
-- All these do differently is traverse in a different order and ignore
-- coercion variables.

-- | Just like 'tyCoFVsOfType', but traverses type variables in reverse order
-- of  appearance.
tyCoFVsOfType' :: Type -> FV
tyCoFVsOfType' (TyVarTy v)        a b c = (FV.unitFV v `unionFV` tyCoFVsOfType' (tyVarKind v)) a b c
tyCoFVsOfType' (TyConApp _ tys)   a b c = tyCoFVsOfTypes' tys a b c
tyCoFVsOfType' (LitTy {})         a b c = emptyFV a b c
tyCoFVsOfType' (AppTy fun arg)    a b c = (tyCoFVsOfType' arg `unionFV` tyCoFVsOfType' fun) a b c
tyCoFVsOfType' (FunTy arg res)    a b c = (tyCoFVsOfType' res `unionFV` tyCoFVsOfType' arg) a b c
tyCoFVsOfType' (ForAllTy bndr ty) a b c = tyCoFVsBndr' bndr (tyCoFVsOfType' ty)  a b c
tyCoFVsOfType' (CastTy ty _)      a b c = (tyCoFVsOfType' ty) a b c
tyCoFVsOfType' (CoercionTy _ )    a b c = emptyFV a b c

-- | Just like 'tyCoFVsOfTypes', but traverses type variables in reverse order
-- of appearance.
tyCoFVsOfTypes' :: [Type] -> FV
tyCoFVsOfTypes' (ty:tys) fv_cand in_scope acc = (tyCoFVsOfTypes' tys `unionFV` tyCoFVsOfType' ty) fv_cand in_scope acc
tyCoFVsOfTypes' []       fv_cand in_scope acc = emptyFV fv_cand in_scope acc

-- | Just like 'tyCoFVsBndr', but traverses type variables in reverse order of
-- appearance.
tyCoFVsBndr' :: TyVarBinder -> FV -> FV
tyCoFVsBndr' (Bndr tv _) fvs = FV.delFV tv fvs `unionFV` tyCoFVsOfType' (tyVarKind tv)


-------------------------------------------------------------------------------
-- * Defaulting RuntimeRep variables
-------------------------------------------------------------------------------

-- | Traverses the type, defaulting type variables of kind 'RuntimeRep' to
-- 'LiftedType'. See 'defaultRuntimeRepVars' in IfaceType.hs the original such
-- function working over `IfaceType`'s.
defaultRuntimeRepVars :: Type -> Type
defaultRuntimeRepVars = go emptyVarEnv
  where
    go :: TyVarEnv () -> Type -> Type
    go subs (ForAllTy (Bndr var flg) ty)
      | isRuntimeRepVar var
      , isInvisibleArgFlag flg
      = let subs' = extendVarEnv subs var ()
        in go subs' ty
      | otherwise
      = ForAllTy (Bndr (updateTyVarKind (go subs) var) flg)
                 (go subs ty)

    go subs (TyVarTy tv)
      | tv `elemVarEnv` subs
      = TyConApp liftedRepDataConTyCon []
      | otherwise
      = TyVarTy (updateTyVarKind (go subs) tv)

    go subs (TyConApp tc tc_args)
      = TyConApp tc (map (go subs) tc_args)

    go subs (FunTy arg res)
      = FunTy (go subs arg) (go subs res)

    go subs (AppTy t u)
      = AppTy (go subs t) (go subs u)

    go subs (CastTy x co)
      = CastTy (go subs x) co

    go _ ty@(LitTy {}) = ty
    go _ ty@(CoercionTy {}) = ty
=======
setOutputDir  f = setObjectDir f . setHiDir f . setStubDir f
>>>>>>> 21e4f3fa
<|MERGE_RESOLUTION|>--- conflicted
+++ resolved
@@ -432,7 +432,6 @@
                      , includePaths = addGlobalInclude (includePaths d) [f] }
   -- -stubdir D adds an implicit -I D, so that gcc can find the _stub.h file
   -- \#included from the .hc file when compiling with -fvia-C.
-<<<<<<< HEAD
 setOutputDir  f = setObjectDir f . setHiDir f . setStubDir f
 
 
@@ -535,7 +534,4 @@
       = CastTy (go subs x) co
 
     go _ ty@(LitTy {}) = ty
-    go _ ty@(CoercionTy {}) = ty
-=======
-setOutputDir  f = setObjectDir f . setHiDir f . setStubDir f
->>>>>>> 21e4f3fa
+    go _ ty@(CoercionTy {}) = ty