{-# LANGUAGE CPP, PatternGuards #-}
-----------------------------------------------------------------------------
-- |
-- Module      :  Haddock.Convert
-- Copyright   :  (c) Isaac Dupree 2009,
-- License     :  BSD-like
--
-- Maintainer  :  haddock@projects.haskell.org
-- Stability   :  experimental
-- Portability :  portable
--
-- Conversion between TyThing and HsDecl. This functionality may be moved into
-- GHC at some point.
-----------------------------------------------------------------------------
module Haddock.Convert where
-- Some other functions turned out to be useful for converting
-- instance heads, which aren't TyThings, so just export everything.

import Bag ( emptyBag )
import BasicTypes ( TupleSort(..) )
import Class
import CoAxiom
import ConLike
import Data.Either (lefts, rights)
import Data.List( partition )
import Data.Monoid (mempty)
import DataCon
import FamInstEnv
import Haddock.Types
import HsSyn
import Kind ( splitKindFunTys, tyConResKind, isKind )
import Name
import RdrName ( mkVarUnqual )
import PatSyn
import SrcLoc ( Located, noLoc, unLoc, noSrcSpan )
import TcType ( tcSplitSigmaTy )
import TyCon
import Type (isStrLitTy, mkFunTys)
import TypeRep
import TysPrim ( alphaTyVars )
import TysWiredIn ( listTyConName, eqTyCon, ipTyCon )
import Unique ( getUnique )
import Util ( filterByList )
import Var



-- the main function here! yay!
tyThingToLHsDecl :: TyThing -> Either ErrMsg ([ErrMsg], (HsDecl Name))
tyThingToLHsDecl t = case t of
  -- ids (functions and zero-argument a.k.a. CAFs) get a type signature.
  -- Including built-in functions like seq.
  -- foreign-imported functions could be represented with ForD
  -- instead of SigD if we wanted...
  --
  -- in a future code version we could turn idVarDetails = foreign-call
  -- into a ForD instead of a SigD if we wanted.  Haddock doesn't
  -- need to care.
  AnId i -> allOK $ SigD (synifyIdSig ImplicitizeForAll i)

  -- type-constructors (e.g. Maybe) are complicated, put the definition
  -- later in the file (also it's used for class associated-types too.)
  ATyCon tc
    | Just cl <- tyConClass_maybe tc -- classes are just a little tedious
    -> let extractFamilyDecl :: TyClDecl a -> Either ErrMsg (LFamilyDecl a)
           extractFamilyDecl (FamDecl d) = return $ noLoc d
           extractFamilyDecl _           =
             Left "tyThingToLHsDecl: impossible associated tycon"

           atTyClDecls = [synifyTyCon Nothing at_tc | ATI at_tc _ <- classATItems cl]
           atFamDecls  = map extractFamilyDecl (rights atTyClDecls)
           tyClErrors = lefts atTyClDecls
           famDeclErrors = lefts atFamDecls
       in withErrs (tyClErrors ++ famDeclErrors) . TyClD $ ClassDecl
         { tcdCtxt = synifyCtx (classSCTheta cl)
         , tcdLName = synifyName cl
         , tcdTyVars = synifyTyVars (classTyVars cl)
         , tcdFDs = map (\ (l,r) -> noLoc
                        (map (noLoc . getName) l, map (noLoc . getName) r) ) $
                         snd $ classTvsFds cl
         , tcdSigs = noLoc (MinimalSig mempty . fmap noLoc $ classMinimalDef cl) :
                      map (noLoc . synifyIdSig DeleteTopLevelQuantification)
                        (classMethods cl)
         , tcdMeths = emptyBag --ignore default method definitions, they don't affect signature
         -- class associated-types are a subset of TyCon:
         , tcdATs = rights atFamDecls
         , tcdATDefs = [] --ignore associated type defaults
         , tcdDocs = [] --we don't have any docs at this point
         , tcdFVs = placeHolderNamesTc }
    | otherwise
    -> synifyTyCon Nothing tc >>= allOK . TyClD

  -- type-constructors (e.g. Maybe) are complicated, put the definition
  -- later in the file (also it's used for class associated-types too.)
  ACoAxiom ax -> synifyAxiom ax >>= allOK

  -- a data-constructor alone just gets rendered as a function:
  AConLike (RealDataCon dc) -> allOK $ SigD (TypeSig [synifyName dc]
    (synifyType ImplicitizeForAll (dataConUserType dc)) [])

  AConLike (PatSynCon ps) ->
      let (univ_tvs, ex_tvs, req_theta, prov_theta, arg_tys, res_ty) = patSynSig ps
          qtvs = univ_tvs ++ ex_tvs
          ty = mkFunTys arg_tys res_ty
      in allOK . SigD $ PatSynSig (synifyName ps)
                          (Implicit, synifyTyVars qtvs)
                          (synifyCtx req_theta)
                          (synifyCtx prov_theta)
                          (synifyType WithinType ty)
  where
    withErrs e x = return (e, x)
    allOK x = return (mempty, x)

synifyAxBranch :: TyCon -> CoAxBranch -> TyFamInstEqn Name
synifyAxBranch tc (CoAxBranch { cab_tvs = tkvs, cab_lhs = args, cab_rhs = rhs })
  = let name       = synifyName tc
        typats     = map (synifyType WithinType) args
        hs_rhs     = synifyType WithinType rhs
        (kvs, tvs) = partition isKindVar tkvs
    in TyFamEqn { tfe_tycon = name
                , tfe_pats  = HsWB { hswb_cts = typats
                                    , hswb_kvs = map tyVarName kvs
                                    , hswb_tvs = map tyVarName tvs
                                    , hswb_wcs = [] }
                , tfe_rhs   = hs_rhs }

synifyAxiom :: CoAxiom br -> Either ErrMsg (HsDecl Name)
synifyAxiom ax@(CoAxiom { co_ax_tc = tc })
  | isOpenTypeFamilyTyCon tc
  , Just branch <- coAxiomSingleBranch_maybe ax
  = return $ InstD (TyFamInstD
                    (TyFamInstDecl { tfid_eqn = noLoc $ synifyAxBranch tc branch
                                   , tfid_fvs = placeHolderNamesTc }))

  | Just ax' <- isClosedSynFamilyTyConWithAxiom_maybe tc
  , getUnique ax' == getUnique ax   -- without the getUniques, type error
  = synifyTyCon (Just ax) tc >>= return . TyClD

  | otherwise
  = Left "synifyAxiom: closed/open family confusion"

-- | Turn type constructors into type class declarations
synifyTyCon :: Maybe (CoAxiom br) -> TyCon -> Either ErrMsg (TyClDecl Name)
synifyTyCon coax tc
  | isFunTyCon tc || isPrimTyCon tc
  = return $
    DataDecl { tcdLName = synifyName tc
             , tcdTyVars =       -- tyConTyVars doesn't work on fun/prim, but we can make them up:
                         let mk_hs_tv realKind fakeTyVar
                                = noLoc $ KindedTyVar (noLoc (getName fakeTyVar))
                                                      (synifyKindSig realKind)
                         in HsQTvs { hsq_kvs = []   -- No kind polymorphism
                                   , hsq_tvs = zipWith mk_hs_tv (fst (splitKindFunTys (tyConKind tc)))
                                                                alphaTyVars --a, b, c... which are unfortunately all kind *
                                   }

           , tcdDataDefn = HsDataDefn { dd_ND = DataType  -- arbitrary lie, they are neither
                                                    -- algebraic data nor newtype:
                                      , dd_ctxt = noLoc []
                                      , dd_cType = Nothing
                                      , dd_kindSig = Just (synifyKindSig (tyConKind tc))
                                               -- we have their kind accurately:
                                      , dd_cons = []  -- No constructors
                                      , dd_derivs = Nothing }
           , tcdFVs = placeHolderNamesTc }

  | isTypeFamilyTyCon tc
  = case famTyConFlav_maybe tc of
      Just rhs ->
        let resultVar = famTcResVar tc
            info = case rhs of
              OpenSynFamilyTyCon -> return OpenTypeFamily
              ClosedSynFamilyTyCon mb -> case mb of
                  Just (CoAxiom { co_ax_branches = branches })
                          -> return $ ClosedTypeFamily $ Just $
                               map (noLoc . synifyAxBranch tc) (fromBranches branches)
                  Nothing -> return $ ClosedTypeFamily $ Just []
              BuiltInSynFamTyCon {}
                -> return $ ClosedTypeFamily $ Just []
              AbstractClosedSynFamilyTyCon {}
                -> return $ ClosedTypeFamily Nothing
        in info >>= \i ->
           return (FamDecl (FamilyDecl { fdInfo = i
                          , fdLName = synifyName tc
                          , fdTyVars = synifyTyVars (tyConTyVars tc)
                          , fdResultSig =
                              synifyFamilyResultSig resultVar (tyConResKind tc)
                          , fdInjectivityAnn =
                              synifyInjectivityAnn  resultVar (tyConTyVars tc)
                                               (familyTyConInjectivityInfo tc)
                          }))
      Nothing -> Left "synifyTyCon: impossible open type synonym?"

  | isDataFamilyTyCon tc
  = --(why no "isOpenAlgTyCon"?)
    case algTyConRhs tc of
        DataFamilyTyCon -> return $
          FamDecl (FamilyDecl DataFamily (synifyName tc)
                              (synifyTyVars (tyConTyVars tc))
                              (noLoc NoSig) -- always kind '*'
                              Nothing)      -- no injectivity
        _ -> Left "synifyTyCon: impossible open data type?"
  | Just ty <- synTyConRhs_maybe tc
  = return $ SynDecl { tcdLName = synifyName tc
                     , tcdTyVars = synifyTyVars (tyConTyVars tc)
                     , tcdRhs = synifyType WithinType ty
                     , tcdFVs = placeHolderNamesTc }
  | otherwise =
  -- (closed) newtype and data
  let
  alg_nd = if isNewTyCon tc then NewType else DataType
  alg_ctx = synifyCtx (tyConStupidTheta tc)
  name = case coax of
    Just a -> synifyName a -- Data families are named according to their
                           -- CoAxioms, not their TyCons
    _ -> synifyName tc
  tyvars = synifyTyVars (tyConTyVars tc)
  kindSig = Just (tyConKind tc)
  -- The data constructors.
  --
  -- Any data-constructors not exported from the module that *defines* the
  -- type will not (cannot) be included.
  --
  -- Very simple constructors, Haskell98 with no existentials or anything,
  -- probably look nicer in non-GADT syntax.  In source code, all constructors
  -- must be declared with the same (GADT vs. not) syntax, and it probably
  -- is less confusing to follow that principle for the documentation as well.
  --
  -- There is no sensible infix-representation for GADT-syntax constructor
  -- declarations.  They cannot be made in source code, but we could end up
  -- with some here in the case where some constructors use existentials.
  -- That seems like an acceptable compromise (they'll just be documented
  -- in prefix position), since, otherwise, the logic (at best) gets much more
  -- complicated. (would use dataConIsInfix.)
  use_gadt_syntax = any (not . isVanillaDataCon) (tyConDataCons tc)
  consRaw = map (synifyDataCon use_gadt_syntax) (tyConDataCons tc)
  cons = rights consRaw
  -- "deriving" doesn't affect the signature, no need to specify any.
  alg_deriv = Nothing
  defn = HsDataDefn { dd_ND      = alg_nd
                    , dd_ctxt    = alg_ctx
                    , dd_cType   = Nothing
                    , dd_kindSig = fmap synifyKindSig kindSig
                    , dd_cons    = cons
                    , dd_derivs  = alg_deriv }
 in case lefts consRaw of
  [] -> return $
        DataDecl { tcdLName = name, tcdTyVars = tyvars, tcdDataDefn = defn
                 , tcdFVs = placeHolderNamesTc }
  dataConErrs -> Left $ unlines dataConErrs

synifyInjectivityAnn :: Maybe Name -> [TyVar] -> Injectivity
                     -> Maybe (LInjectivityAnn Name)
synifyInjectivityAnn Nothing _ _            = Nothing
synifyInjectivityAnn _       _ NotInjective = Nothing
synifyInjectivityAnn (Just lhs) tvs (Injective inj) =
    let rhs = map (noLoc . tyVarName) (filterByList inj tvs)
    in Just $ noLoc $ InjectivityAnn (noLoc lhs) rhs

synifyFamilyResultSig :: Maybe Name -> Kind -> LFamilyResultSig Name
synifyFamilyResultSig  Nothing    kind =
   noLoc $ KindSig  (synifyKindSig kind)
synifyFamilyResultSig (Just name) kind =
   noLoc $ TyVarSig (noLoc $ KindedTyVar (noLoc name) (synifyKindSig kind))

-- User beware: it is your responsibility to pass True (use_gadt_syntax)
-- for any constructor that would be misrepresented by omitting its
-- result-type.
-- But you might want pass False in simple enough cases,
-- if you think it looks better.
synifyDataCon :: Bool -> DataCon -> Either ErrMsg (LConDecl Name)
synifyDataCon use_gadt_syntax dc =
 let
  -- dataConIsInfix allegedly tells us whether it was declared with
  -- infix *syntax*.
  use_infix_syntax = dataConIsInfix dc
  use_named_field_syntax = not (null field_tys)
  name = synifyName dc
  -- con_qvars means a different thing depending on gadt-syntax
  (univ_tvs, ex_tvs, _eq_spec, theta, arg_tys, res_ty) = dataConFullSig dc

  qvars = if use_gadt_syntax
          then synifyTyVars (univ_tvs ++ ex_tvs)
          else synifyTyVars ex_tvs

  -- skip any EqTheta, use 'orig'inal syntax
  ctx = synifyCtx theta

<<<<<<< HEAD
  linear_tys = zipWith (\ty bang ->
            let tySyn = synifyType WithinType ty
                src_bang = case bang of
                             HsUnpack {} -> HsSrcBang Nothing (Just True) True
                             HsStrict    -> HsSrcBang Nothing (Just False) True
                             _           -> bang
            in case src_bang of
                 HsNoBang -> tySyn
                 _        -> noLoc $ HsBangTy bang tySyn
            -- HsNoBang never appears, it's implied instead.
          )
          arg_tys (dataConSrcBangs dc)

  field_tys = zipWith con_decl_field (dataConFieldLabels dc) linear_tys
  con_decl_field fl synTy = noLoc $
    ConDeclField [noLoc $ FieldOcc (mkVarUnqual $ flLabel fl) (flSelector fl)] synTy
                 Nothing

=======
  linear_tys =
    zipWith (\ty bang ->
               let tySyn = synifyType WithinType ty
               in case bang of
                    (HsSrcBang _ NoSrcUnpack NoSrcStrict) -> tySyn
                    bang' -> noLoc $ HsBangTy bang' tySyn)
            arg_tys (dataConSrcBangs dc)

  field_tys = zipWith (\field synTy -> noLoc $ ConDeclField
                                               [synifyName field] synTy Nothing)
                (dataConFieldLabels dc) linear_tys
>>>>>>> 5890a2d5
  hs_arg_tys = case (use_named_field_syntax, use_infix_syntax) of
          (True,True) -> Left "synifyDataCon: contradiction!"
          (True,False) -> return $ RecCon (noLoc field_tys)
          (False,False) -> return $ PrefixCon linear_tys
          (False,True) -> case linear_tys of
                           [a,b] -> return $ InfixCon a b
                           _ -> Left "synifyDataCon: infix with non-2 args?"
  hs_res_ty = if use_gadt_syntax
              then ResTyGADT noSrcSpan (synifyType WithinType res_ty)
              else ResTyH98
 -- finally we get synifyDataCon's result!
 in hs_arg_tys >>=
      \hat -> return . noLoc $ ConDecl [name] Implicit -- we don't know nor care
                qvars ctx hat hs_res_ty Nothing
                -- we don't want any "deprecated GADT syntax" warnings!
                False

synifyName :: NamedThing n => n -> Located Name
synifyName = noLoc . getName


synifyIdSig :: SynifyTypeState -> Id -> Sig Name
synifyIdSig s i = TypeSig [synifyName i] (synifyType s (varType i)) []


synifyCtx :: [PredType] -> LHsContext Name
synifyCtx = noLoc . map (synifyType WithinType)


synifyTyVars :: [TyVar] -> LHsTyVarBndrs Name
synifyTyVars ktvs = HsQTvs { hsq_kvs = map tyVarName kvs
                           , hsq_tvs = map synifyTyVar tvs }
  where
    (kvs, tvs) = partition isKindVar ktvs
    synifyTyVar tv
      | isLiftedTypeKind kind = noLoc (UserTyVar name)
      | otherwise             = noLoc (KindedTyVar (noLoc name) (synifyKindSig kind))
      where
        kind = tyVarKind tv
        name = getName tv

--states of what to do with foralls:
data SynifyTypeState
  = WithinType
  -- ^ normal situation.  This is the safe one to use if you don't
  -- quite understand what's going on.
  | ImplicitizeForAll
  -- ^ beginning of a function definition, in which, to make it look
  --   less ugly, those rank-1 foralls are made implicit.
  | DeleteTopLevelQuantification
  -- ^ because in class methods the context is added to the type
  --   (e.g. adding @forall a. Num a =>@ to @(+) :: a -> a -> a@)
  --   which is rather sensible,
  --   but we want to restore things to the source-syntax situation where
  --   the defining class gets to quantify all its functions for free!


synifyType :: SynifyTypeState -> Type -> LHsType Name
synifyType _ (TyVarTy tv) = noLoc $ HsTyVar (getName tv)
synifyType _ (TyConApp tc tys)
  -- Use non-prefix tuple syntax where possible, because it looks nicer.
  | Just sort <- tyConTuple_maybe tc
  , tyConArity tc == length tys
  = noLoc $ HsTupleTy (case sort of
                          BoxedTuple      -> HsBoxedTuple
                          ConstraintTuple -> HsConstraintTuple
                          UnboxedTuple    -> HsUnboxedTuple)
                       (map (synifyType WithinType) tys)
  -- ditto for lists
  | getName tc == listTyConName, [ty] <- tys =
     noLoc $ HsListTy (synifyType WithinType ty)
  -- ditto for implicit parameter tycons
  | tc == ipTyCon
  , [name, ty] <- tys
  , Just x <- isStrLitTy name
  = noLoc $ HsIParamTy (HsIPName x) (synifyType WithinType ty)
  -- and equalities
  | tc == eqTyCon
  , [ty1, ty2] <- tys
  = noLoc $ HsEqTy (synifyType WithinType ty1) (synifyType WithinType ty2)
  -- Most TyCons:
  | otherwise =
    foldl (\t1 t2 -> noLoc (HsAppTy t1 t2))
      (noLoc $ HsTyVar (getName tc))
      (map (synifyType WithinType) tys)
synifyType _ (AppTy t1 t2) = let
  s1 = synifyType WithinType t1
  s2 = synifyType WithinType t2
  in noLoc $ HsAppTy s1 s2
synifyType _ (FunTy t1 t2) = let
  s1 = synifyType WithinType t1
  s2 = synifyType WithinType t2
  in noLoc $ HsFunTy s1 s2
synifyType s forallty@(ForAllTy _tv _ty) =
  let (tvs, ctx, tau) = tcSplitSigmaTy forallty
      sTvs = synifyTyVars tvs
      sCtx = synifyCtx ctx
      sTau = synifyType WithinType tau
      mkHsForAllTy forallPlicitness =
        noLoc $ HsForAllTy forallPlicitness Nothing sTvs sCtx sTau
  in case s of
    DeleteTopLevelQuantification -> synifyType ImplicitizeForAll tau
    WithinType -> mkHsForAllTy Explicit
    ImplicitizeForAll -> mkHsForAllTy Implicit

synifyType _ (LitTy t) = noLoc $ HsTyLit $ synifyTyLit t

synifyTyLit :: TyLit -> HsTyLit
synifyTyLit (NumTyLit n) = HsNumTy mempty n
synifyTyLit (StrTyLit s) = HsStrTy mempty s

synifyKindSig :: Kind -> LHsKind Name
synifyKindSig k = synifyType WithinType k

synifyInstHead :: ([TyVar], [PredType], Class, [Type]) -> InstHead Name
synifyInstHead (_, preds, cls, types) =
  ( getName cls
  , map (unLoc . synifyType WithinType) ks
  , map (unLoc . synifyType WithinType) ts
  , ClassInst $ map (unLoc . synifyType WithinType) preds
  )
  where (ks,ts) = break (not . isKind) types

-- Convert a family instance, this could be a type family or data family
synifyFamInst :: FamInst -> Bool -> Either ErrMsg (InstHead Name)
synifyFamInst fi opaque =
  let fff = case fi_flavor fi of
        SynFamilyInst | opaque -> return $ TypeInst Nothing
        SynFamilyInst ->
          return . TypeInst . Just . unLoc . synifyType WithinType $ fi_rhs fi
        DataFamilyInst c ->
          synifyTyCon (Just $ famInstAxiom fi) c >>= return . DataInst
  in fff >>= \f' -> return (fi_fam fi , map (unLoc . synifyType WithinType) ks,
                            map (unLoc . synifyType WithinType) ts , f')
  where (ks,ts) = break (not . isKind) $ fi_tys fi<|MERGE_RESOLUTION|>--- conflicted
+++ resolved
@@ -286,26 +286,6 @@
   -- skip any EqTheta, use 'orig'inal syntax
   ctx = synifyCtx theta
 
-<<<<<<< HEAD
-  linear_tys = zipWith (\ty bang ->
-            let tySyn = synifyType WithinType ty
-                src_bang = case bang of
-                             HsUnpack {} -> HsSrcBang Nothing (Just True) True
-                             HsStrict    -> HsSrcBang Nothing (Just False) True
-                             _           -> bang
-            in case src_bang of
-                 HsNoBang -> tySyn
-                 _        -> noLoc $ HsBangTy bang tySyn
-            -- HsNoBang never appears, it's implied instead.
-          )
-          arg_tys (dataConSrcBangs dc)
-
-  field_tys = zipWith con_decl_field (dataConFieldLabels dc) linear_tys
-  con_decl_field fl synTy = noLoc $
-    ConDeclField [noLoc $ FieldOcc (mkVarUnqual $ flLabel fl) (flSelector fl)] synTy
-                 Nothing
-
-=======
   linear_tys =
     zipWith (\ty bang ->
                let tySyn = synifyType WithinType ty
@@ -314,10 +294,10 @@
                     bang' -> noLoc $ HsBangTy bang' tySyn)
             arg_tys (dataConSrcBangs dc)
 
-  field_tys = zipWith (\field synTy -> noLoc $ ConDeclField
-                                               [synifyName field] synTy Nothing)
-                (dataConFieldLabels dc) linear_tys
->>>>>>> 5890a2d5
+  field_tys = zipWith con_decl_field (dataConFieldLabels dc) linear_tys
+  con_decl_field fl synTy = noLoc $
+    ConDeclField [noLoc $ FieldOcc (mkVarUnqual $ flLabel fl) (flSelector fl)] synTy
+                 Nothing
   hs_arg_tys = case (use_named_field_syntax, use_infix_syntax) of
           (True,True) -> Left "synifyDataCon: contradiction!"
           (True,False) -> return $ RecCon (noLoc field_tys)
