{-# LANGUAGE CPP, PatternGuards #-}
-----------------------------------------------------------------------------
-- |
-- Module      :  Haddock.Convert
-- Copyright   :  (c) Isaac Dupree 2009,
-- License     :  BSD-like
--
-- Maintainer  :  haddock@projects.haskell.org
-- Stability   :  experimental
-- Portability :  portable
--
-- Conversion between TyThing and HsDecl. This functionality may be moved into
-- GHC at some point.
-----------------------------------------------------------------------------
module Haddock.Convert where
-- Some other functions turned out to be useful for converting
-- instance heads, which aren't TyThings, so just export everything.

import Bag ( emptyBag )
import BasicTypes ( TupleSort(..), SourceText(..), LexicalFixity(..) )
import Class
import CoAxiom
import ConLike
import Data.Either (lefts, rights)
import DataCon
import FamInstEnv
import HsSyn
import Name
import NameSet ( emptyNameSet )
import RdrName ( mkVarUnqual )
import PatSyn
import SrcLoc ( Located, noLoc, unLoc )
import TcType ( tcSplitSigmaTy )
import TyCon
import Type
import TyCoRep
import TysPrim ( alphaTyVars )
import TysWiredIn ( listTyConName, starKindTyConName, unitTy )
import PrelNames ( hasKey, eqTyConKey, ipClassKey
                 , tYPETyConKey, liftedRepDataConKey )
import Unique ( getUnique )
import Util ( filterByList, filterOut )
import Var

import Haddock.Types
import Haddock.Interface.Specialize



-- the main function here! yay!
tyThingToLHsDecl :: TyThing -> Either ErrMsg ([ErrMsg], (HsDecl Name))
tyThingToLHsDecl t = case t of
  -- ids (functions and zero-argument a.k.a. CAFs) get a type signature.
  -- Including built-in functions like seq.
  -- foreign-imported functions could be represented with ForD
  -- instead of SigD if we wanted...
  --
  -- in a future code version we could turn idVarDetails = foreign-call
  -- into a ForD instead of a SigD if we wanted.  Haddock doesn't
  -- need to care.
  AnId i -> allOK $ SigD (synifyIdSig ImplicitizeForAll i)

  -- type-constructors (e.g. Maybe) are complicated, put the definition
  -- later in the file (also it's used for class associated-types too.)
  ATyCon tc
    | Just cl <- tyConClass_maybe tc -- classes are just a little tedious
    -> let extractFamilyDecl :: TyClDecl a -> Either ErrMsg (LFamilyDecl a)
           extractFamilyDecl (FamDecl d) = return $ noLoc d
           extractFamilyDecl _           =
             Left "tyThingToLHsDecl: impossible associated tycon"

           atTyClDecls = [synifyTyCon Nothing at_tc | ATI at_tc _ <- classATItems cl]
           atFamDecls  = map extractFamilyDecl (rights atTyClDecls)
           tyClErrors = lefts atTyClDecls
           famDeclErrors = lefts atFamDecls
       in withErrs (tyClErrors ++ famDeclErrors) . TyClD $ ClassDecl
         { tcdCtxt = synifyCtx (classSCTheta cl)
         , tcdLName = synifyName cl
         , tcdTyVars = synifyTyVars (classTyVars cl)
         , tcdFixity = Prefix
         , tcdFDs = map (\ (l,r) -> noLoc
                        (map (noLoc . getName) l, map (noLoc . getName) r) ) $
                         snd $ classTvsFds cl
<<<<<<< HEAD
         , tcdSigs = noLoc (MinimalSig NoSourceText . noLoc . fmap noLoc $ classMinimalDef cl) :
=======
         , tcdSigs = noLoc (MinimalSig mempty . noLoc . fmap noLoc $ classMinimalDef cl) :
>>>>>>> 240bc38b
                      map (noLoc . synifyTcIdSig DeleteTopLevelQuantification)
                        (classMethods cl)
         , tcdMeths = emptyBag --ignore default method definitions, they don't affect signature
         -- class associated-types are a subset of TyCon:
         , tcdATs = rights atFamDecls
         , tcdATDefs = [] --ignore associated type defaults
         , tcdDocs = [] --we don't have any docs at this point
         , tcdFVs = placeHolderNamesTc }
    | otherwise
    -> synifyTyCon Nothing tc >>= allOK . TyClD

  -- type-constructors (e.g. Maybe) are complicated, put the definition
  -- later in the file (also it's used for class associated-types too.)
  ACoAxiom ax -> synifyAxiom ax >>= allOK

  -- a data-constructor alone just gets rendered as a function:
  AConLike (RealDataCon dc) -> allOK $ SigD (TypeSig [synifyName dc]
    (synifySigWcType ImplicitizeForAll (dataConUserType dc)))

  AConLike (PatSynCon ps) ->
    allOK . SigD $ PatSynSig [synifyName ps] (synifyPatSynSigType ps)
  where
    withErrs e x = return (e, x)
    allOK x = return (mempty, x)

synifyAxBranch :: TyCon -> CoAxBranch -> TyFamInstEqn Name
synifyAxBranch tc (CoAxBranch { cab_tvs = tkvs, cab_lhs = args, cab_rhs = rhs })
  = let name       = synifyName tc
        typats     = map (synifyType WithinType) args
        hs_rhs     = synifyType WithinType rhs
    in TyFamEqn { tfe_tycon = name
                , tfe_pats  = HsIB { hsib_body = typats
                                   , hsib_vars = map tyVarName tkvs
                                   , hsib_closed = True }
                , tfe_fixity = Prefix
                , tfe_rhs   = hs_rhs }

synifyAxiom :: CoAxiom br -> Either ErrMsg (HsDecl Name)
synifyAxiom ax@(CoAxiom { co_ax_tc = tc })
  | isOpenTypeFamilyTyCon tc
  , Just branch <- coAxiomSingleBranch_maybe ax
  = return $ InstD (TyFamInstD
                    (TyFamInstDecl { tfid_eqn = noLoc $ synifyAxBranch tc branch
                                   , tfid_fvs = placeHolderNamesTc }))

  | Just ax' <- isClosedSynFamilyTyConWithAxiom_maybe tc
  , getUnique ax' == getUnique ax   -- without the getUniques, type error
  = synifyTyCon (Just ax) tc >>= return . TyClD

  | otherwise
  = Left "synifyAxiom: closed/open family confusion"

-- | Turn type constructors into type class declarations
synifyTyCon :: Maybe (CoAxiom br) -> TyCon -> Either ErrMsg (TyClDecl Name)
synifyTyCon _coax tc
  | isFunTyCon tc || isPrimTyCon tc
  = return $
    DataDecl { tcdLName = synifyName tc
             , tcdTyVars =       -- tyConTyVars doesn't work on fun/prim, but we can make them up:
                         let mk_hs_tv realKind fakeTyVar
                                = noLoc $ KindedTyVar (noLoc (getName fakeTyVar))
                                                      (synifyKindSig realKind)
                         in HsQTvs { hsq_implicit = []   -- No kind polymorphism
                                   , hsq_explicit = zipWith mk_hs_tv (fst (splitFunTys (tyConKind tc)))
                                                                alphaTyVars --a, b, c... which are unfortunately all kind *
                                   , hsq_dependent = emptyNameSet }

           , tcdFixity = Prefix

           , tcdDataDefn = HsDataDefn { dd_ND = DataType  -- arbitrary lie, they are neither
                                                    -- algebraic data nor newtype:
                                      , dd_ctxt = noLoc []
                                      , dd_cType = Nothing
                                      , dd_kindSig = Just (synifyKindSig (tyConKind tc))
                                               -- we have their kind accurately:
                                      , dd_cons = []  -- No constructors
                                      , dd_derivs = noLoc [] }
           , tcdDataCusk = False
           , tcdFVs = placeHolderNamesTc }

synifyTyCon _coax tc
  | Just flav <- famTyConFlav_maybe tc
  = case flav of
      -- Type families
      OpenSynFamilyTyCon -> mkFamDecl OpenTypeFamily
      ClosedSynFamilyTyCon mb
        | Just (CoAxiom { co_ax_branches = branches }) <- mb
          -> mkFamDecl $ ClosedTypeFamily $ Just
            $ map (noLoc . synifyAxBranch tc) (fromBranches branches)
        | otherwise
          -> mkFamDecl $ ClosedTypeFamily $ Just []
      BuiltInSynFamTyCon {}
        -> mkFamDecl $ ClosedTypeFamily $ Just []
      AbstractClosedSynFamilyTyCon {}
        -> mkFamDecl $ ClosedTypeFamily Nothing
      DataFamilyTyCon {}
        -> mkFamDecl DataFamily
  where
    resultVar = famTcResVar tc
    mkFamDecl i = return $ FamDecl $
      FamilyDecl { fdInfo = i
                 , fdLName = synifyName tc
                 , fdTyVars = synifyTyVars (tyConTyVars tc)
                 , fdFixity = Prefix
                 , fdResultSig =
                       synifyFamilyResultSig resultVar (tyConResKind tc)
                 , fdInjectivityAnn =
                       synifyInjectivityAnn  resultVar (tyConTyVars tc)
                                       (familyTyConInjectivityInfo tc)
                 }

synifyTyCon coax tc
  | Just ty <- synTyConRhs_maybe tc
  = return $ SynDecl { tcdLName = synifyName tc
                     , tcdTyVars = synifyTyVars (tyConTyVars tc)
                     , tcdFixity = Prefix
                     , tcdRhs = synifyType WithinType ty
                     , tcdFVs = placeHolderNamesTc }
  | otherwise =
  -- (closed) newtype and data
  let
  alg_nd = if isNewTyCon tc then NewType else DataType
  alg_ctx = synifyCtx (tyConStupidTheta tc)
  name = case coax of
    Just a -> synifyName a -- Data families are named according to their
                           -- CoAxioms, not their TyCons
    _ -> synifyName tc
  tyvars = synifyTyVars (tyConTyVars tc)
  kindSig = Just (tyConKind tc)
  -- The data constructors.
  --
  -- Any data-constructors not exported from the module that *defines* the
  -- type will not (cannot) be included.
  --
  -- Very simple constructors, Haskell98 with no existentials or anything,
  -- probably look nicer in non-GADT syntax.  In source code, all constructors
  -- must be declared with the same (GADT vs. not) syntax, and it probably
  -- is less confusing to follow that principle for the documentation as well.
  --
  -- There is no sensible infix-representation for GADT-syntax constructor
  -- declarations.  They cannot be made in source code, but we could end up
  -- with some here in the case where some constructors use existentials.
  -- That seems like an acceptable compromise (they'll just be documented
  -- in prefix position), since, otherwise, the logic (at best) gets much more
  -- complicated. (would use dataConIsInfix.)
  use_gadt_syntax = any (not . isVanillaDataCon) (tyConDataCons tc)
  consRaw = map (synifyDataCon use_gadt_syntax) (tyConDataCons tc)
  cons = rights consRaw
  -- "deriving" doesn't affect the signature, no need to specify any.
  alg_deriv = noLoc []
  defn = HsDataDefn { dd_ND      = alg_nd
                    , dd_ctxt    = alg_ctx
                    , dd_cType   = Nothing
                    , dd_kindSig = fmap synifyKindSig kindSig
                    , dd_cons    = cons
                    , dd_derivs  = alg_deriv }
 in case lefts consRaw of
  [] -> return $
        DataDecl { tcdLName = name, tcdTyVars = tyvars, tcdFixity = Prefix
                 , tcdDataDefn = defn
                 , tcdDataCusk = False, tcdFVs = placeHolderNamesTc }
  dataConErrs -> Left $ unlines dataConErrs

synifyInjectivityAnn :: Maybe Name -> [TyVar] -> Injectivity
                     -> Maybe (LInjectivityAnn Name)
synifyInjectivityAnn Nothing _ _            = Nothing
synifyInjectivityAnn _       _ NotInjective = Nothing
synifyInjectivityAnn (Just lhs) tvs (Injective inj) =
    let rhs = map (noLoc . tyVarName) (filterByList inj tvs)
    in Just $ noLoc $ InjectivityAnn (noLoc lhs) rhs

synifyFamilyResultSig :: Maybe Name -> Kind -> LFamilyResultSig Name
synifyFamilyResultSig  Nothing    kind =
   noLoc $ KindSig  (synifyKindSig kind)
synifyFamilyResultSig (Just name) kind =
   noLoc $ TyVarSig (noLoc $ KindedTyVar (noLoc name) (synifyKindSig kind))

-- User beware: it is your responsibility to pass True (use_gadt_syntax)
-- for any constructor that would be misrepresented by omitting its
-- result-type.
-- But you might want pass False in simple enough cases,
-- if you think it looks better.
synifyDataCon :: Bool -> DataCon -> Either ErrMsg (LConDecl Name)
synifyDataCon use_gadt_syntax dc =
 let
  -- dataConIsInfix allegedly tells us whether it was declared with
  -- infix *syntax*.
  use_infix_syntax = dataConIsInfix dc
  use_named_field_syntax = not (null field_tys)
  name = synifyName dc
  -- con_qvars means a different thing depending on gadt-syntax
  (univ_tvs, ex_tvs, _eq_spec, theta, arg_tys, res_ty) = dataConFullSig dc

  qvars = if use_gadt_syntax
          then synifyTyVars (univ_tvs ++ ex_tvs)
          else synifyTyVars ex_tvs

  -- skip any EqTheta, use 'orig'inal syntax
  ctx = synifyCtx theta

  linear_tys =
    zipWith (\ty bang ->
               let tySyn = synifyType WithinType ty
               in case bang of
                    (HsSrcBang _ NoSrcUnpack NoSrcStrict) -> tySyn
                    bang' -> noLoc $ HsBangTy bang' tySyn)
            arg_tys (dataConSrcBangs dc)

  field_tys = zipWith con_decl_field (dataConFieldLabels dc) linear_tys
  con_decl_field fl synTy = noLoc $
    ConDeclField [noLoc $ FieldOcc (noLoc $ mkVarUnqual $ flLabel fl) (flSelector fl)] synTy
                 Nothing
  hs_arg_tys = case (use_named_field_syntax, use_infix_syntax) of
          (True,True) -> Left "synifyDataCon: contradiction!"
          (True,False) -> return $ RecCon (noLoc field_tys)
          (False,False) -> return $ PrefixCon linear_tys
          (False,True) -> case linear_tys of
                           [a,b] -> return $ InfixCon a b
                           _ -> Left "synifyDataCon: infix with non-2 args?"
  gadt_ty = HsIB [] (synifyType WithinType res_ty) False
 -- finally we get synifyDataCon's result!
 in hs_arg_tys >>=
      \hat ->
        if use_gadt_syntax
           then return $ noLoc $
              ConDeclGADT { con_names = [name]
                          , con_type = gadt_ty
                          , con_doc =  Nothing }
           else return $ noLoc $
              ConDeclH98 { con_name = name
                         , con_qvars = Just qvars
                         , con_cxt   = Just ctx
                         , con_details =  hat
                         , con_doc =  Nothing }

synifyName :: NamedThing n => n -> Located Name
synifyName = noLoc . getName


synifyIdSig :: SynifyTypeState -> Id -> Sig Name
synifyIdSig s i = TypeSig [synifyName i] (synifySigWcType s (varType i))

synifyTcIdSig :: SynifyTypeState -> Id -> Sig Name
synifyTcIdSig s i = ClassOpSig False [synifyName i] (synifySigType s (varType i))

synifyCtx :: [PredType] -> LHsContext Name
synifyCtx = noLoc . map (synifyType WithinType)


synifyTyVars :: [TyVar] -> LHsQTyVars Name
synifyTyVars ktvs = HsQTvs { hsq_implicit = []
                           , hsq_explicit = map synifyTyVar ktvs
                           , hsq_dependent = emptyNameSet }

synifyTyVar :: TyVar -> LHsTyVarBndr Name
synifyTyVar tv
  | isLiftedTypeKind kind = noLoc (UserTyVar (noLoc name))
  | otherwise             = noLoc (KindedTyVar (noLoc name) (synifyKindSig kind))
  where
    kind = tyVarKind tv
    name = getName tv

--states of what to do with foralls:
data SynifyTypeState
  = WithinType
  -- ^ normal situation.  This is the safe one to use if you don't
  -- quite understand what's going on.
  | ImplicitizeForAll
  -- ^ beginning of a function definition, in which, to make it look
  --   less ugly, those rank-1 foralls are made implicit.
  | DeleteTopLevelQuantification
  -- ^ because in class methods the context is added to the type
  --   (e.g. adding @forall a. Num a =>@ to @(+) :: a -> a -> a@)
  --   which is rather sensible,
  --   but we want to restore things to the source-syntax situation where
  --   the defining class gets to quantify all its functions for free!


synifySigType :: SynifyTypeState -> Type -> LHsSigType Name
-- The empty binders is a bit suspicious;
-- what if the type has free variables?
synifySigType s ty = mkEmptyImplicitBndrs (synifyType s ty)

synifySigWcType :: SynifyTypeState -> Type -> LHsSigWcType Name
-- Ditto (see synifySigType)
synifySigWcType s ty = mkEmptyWildCardBndrs (mkEmptyImplicitBndrs (synifyType s ty))

synifyPatSynSigType :: PatSyn -> LHsSigType Name
-- Ditto (see synifySigType)
synifyPatSynSigType ps = mkEmptyImplicitBndrs (synifyPatSynType ps)

synifyType :: SynifyTypeState -> Type -> LHsType Name
synifyType _ (TyVarTy tv) = noLoc $ HsTyVar NotPromoted $ noLoc (getName tv)
synifyType _ (TyConApp tc tys)
  -- Use */# instead of TYPE 'Lifted/TYPE 'Unlifted (#473)
  | tc `hasKey` tYPETyConKey
  , [TyConApp lev []] <- tys
  , lev `hasKey` liftedRepDataConKey
  = noLoc (HsTyVar NotPromoted (noLoc starKindTyConName))
  -- Use non-prefix tuple syntax where possible, because it looks nicer.
  | Just sort <- tyConTuple_maybe tc
  , tyConArity tc == length tys
  = noLoc $ HsTupleTy (case sort of
                          BoxedTuple      -> HsBoxedTuple
                          ConstraintTuple -> HsConstraintTuple
                          UnboxedTuple    -> HsUnboxedTuple)
                       (map (synifyType WithinType) tys)
  -- ditto for lists
  | getName tc == listTyConName, [ty] <- tys =
     noLoc $ HsListTy (synifyType WithinType ty)
  -- ditto for implicit parameter tycons
  | tc `hasKey` ipClassKey
  , [name, ty] <- tys
  , Just x <- isStrLitTy name
  = noLoc $ HsIParamTy (noLoc $ HsIPName x) (synifyType WithinType ty)
  -- and equalities
  | tc `hasKey` eqTyConKey
  , [ty1, ty2] <- tys
  = noLoc $ HsEqTy (synifyType WithinType ty1) (synifyType WithinType ty2)
  -- Most TyCons:
  | otherwise =
    foldl (\t1 t2 -> noLoc (HsAppTy t1 t2))
      (noLoc $ HsTyVar NotPromoted $ noLoc (getName tc))
      (map (synifyType WithinType) $
       filterOut isCoercionTy tys)
synifyType s (AppTy t1 (CoercionTy {})) = synifyType s t1
synifyType _ (AppTy t1 t2) = let
  s1 = synifyType WithinType t1
  s2 = synifyType WithinType t2
  in noLoc $ HsAppTy s1 s2
synifyType _ (FunTy t1 t2) = let
  s1 = synifyType WithinType t1
  s2 = synifyType WithinType t2
  in noLoc $ HsFunTy s1 s2
synifyType s forallty@(ForAllTy _tv _ty) =
  let (tvs, ctx, tau) = tcSplitSigmaTy forallty
      sPhi = HsQualTy { hst_ctxt = synifyCtx ctx
                      , hst_body = synifyType WithinType tau }
  in case s of
    DeleteTopLevelQuantification -> synifyType ImplicitizeForAll tau
    WithinType        -> noLoc $ HsForAllTy { hst_bndrs = map synifyTyVar tvs
                                            , hst_body  = noLoc sPhi }
    ImplicitizeForAll -> noLoc sPhi

synifyType _ (LitTy t) = noLoc $ HsTyLit $ synifyTyLit t
synifyType s (CastTy t _) = synifyType s t
synifyType _ (CoercionTy {}) = error "synifyType:Coercion"

synifyPatSynType :: PatSyn -> LHsType Name
synifyPatSynType ps = let
  (univ_tvs, req_theta, ex_tvs, prov_theta, arg_tys, res_ty) = patSynSig ps
  req_theta' | null req_theta && not (null prov_theta && null ex_tvs) = [unitTy]
               -- HACK: a HsQualTy with theta = [unitTy] will be printed as "() =>",
               -- i.e., an explicit empty context, which is what we need. This is not
               -- possible by taking theta = [], as that will print no context at all
             | otherwise = req_theta
  sForAll []  s = s
  sForAll tvs s = HsForAllTy { hst_bndrs = map synifyTyVar tvs
                             , hst_body  = noLoc s }
  sQual theta s = HsQualTy   { hst_ctxt  = synifyCtx theta
                             , hst_body  = noLoc s }
  sTau = unLoc $ synifyType WithinType $ mkFunTys arg_tys res_ty
  in noLoc $ sForAll univ_tvs $ sQual req_theta' $ sForAll ex_tvs $ sQual prov_theta sTau

synifyTyLit :: TyLit -> HsTyLit
synifyTyLit (NumTyLit n) = HsNumTy NoSourceText n
synifyTyLit (StrTyLit s) = HsStrTy NoSourceText s

synifyKindSig :: Kind -> LHsKind Name
synifyKindSig k = synifyType WithinType k

synifyInstHead :: ([TyVar], [PredType], Class, [Type]) -> InstHead Name
synifyInstHead (_, preds, cls, types) = specializeInstHead $ InstHead
    { ihdClsName = getName cls
    , ihdKinds = map (unLoc . synifyType WithinType) ks
    , ihdTypes = map (unLoc . synifyType WithinType) ts
    , ihdInstType = ClassInst
        { clsiCtx = map (unLoc . synifyType WithinType) preds
        , clsiTyVars = synifyTyVars $ classTyVars cls
        , clsiSigs = map synifyClsIdSig $ classMethods cls
        , clsiAssocTys = do
            (Right (FamDecl fam)) <- map (synifyTyCon Nothing) $ classATs cls
            pure $ mkPseudoFamilyDecl fam
        }
    }
  where
    (ks,ts) = partitionInvisibles (classTyCon cls) id types
    synifyClsIdSig = synifyIdSig DeleteTopLevelQuantification

-- Convert a family instance, this could be a type family or data family
synifyFamInst :: FamInst -> Bool -> Either ErrMsg (InstHead Name)
synifyFamInst fi opaque = do
    ityp' <- ityp $ fi_flavor fi
    return InstHead
        { ihdClsName = fi_fam fi
        , ihdKinds = synifyTypes ks
        , ihdTypes = synifyTypes ts
        , ihdInstType = ityp'
        }
  where
    ityp SynFamilyInst | opaque = return $ TypeInst Nothing
    ityp SynFamilyInst =
        return . TypeInst . Just . unLoc . synifyType WithinType $ fi_rhs fi
    ityp (DataFamilyInst c) =
        DataInst <$> synifyTyCon (Just $ famInstAxiom fi) c
    (ks,ts) = partitionInvisibles (famInstTyCon fi) id $ fi_tys fi
    synifyTypes = map (unLoc. synifyType WithinType)<|MERGE_RESOLUTION|>--- conflicted
+++ resolved
@@ -1,3 +1,4 @@
+
 {-# LANGUAGE CPP, PatternGuards #-}
 -----------------------------------------------------------------------------
 -- |
@@ -81,11 +82,7 @@
          , tcdFDs = map (\ (l,r) -> noLoc
                         (map (noLoc . getName) l, map (noLoc . getName) r) ) $
                          snd $ classTvsFds cl
-<<<<<<< HEAD
          , tcdSigs = noLoc (MinimalSig NoSourceText . noLoc . fmap noLoc $ classMinimalDef cl) :
-=======
-         , tcdSigs = noLoc (MinimalSig mempty . noLoc . fmap noLoc $ classMinimalDef cl) :
->>>>>>> 240bc38b
                       map (noLoc . synifyTcIdSig DeleteTopLevelQuantification)
                         (classMethods cl)
          , tcdMeths = emptyBag --ignore default method definitions, they don't affect signature
