{-# OPTIONS_GHC -Wwarn #-}
{-# LANGUAGE BangPatterns #-}
{-# LANGUAGE ViewPatterns #-}
  -----------------------------------------------------------------------------
-- |
-- Module      :  Haddock.Interface.LexParseRn
-- Copyright   :  (c) Isaac Dupree 2009,
--                    Mateusz Kowalczyk 2013
-- License     :  BSD-like
--
-- Maintainer  :  haddock@projects.haskell.org
-- Stability   :  experimental
-- Portability :  portable
-----------------------------------------------------------------------------
module Haddock.Interface.LexParseRn
  ( processDocString
  , processDocStringParas
  , processModuleHeader
  ) where

import Avail
import Control.Arrow
import Control.Monad
import Data.List
import Data.Ord
import qualified Data.Map as Map
import qualified Documentation.Haddock.Parser as LibParser
import DynFlags (getDynFlags, languageExtensions, Language)
import qualified GHC.LanguageExtensions as LangExt
import GHC
import Haddock.Interface.ParseModuleHeader
import Haddock.Parser
import Haddock.Types
import Name
import Outputable ( showPpr, showSDoc )
import RdrName
import EnumSet

processDocStringParas :: Maybe Package -> (HsDoc Name) -> ErrMsgGhc (MDoc Name)
processDocStringParas pkg hsDoc = do
  let mdoc = LibParser.parseParas pkg (unpackHDS (hsDocString hsDoc))
  overDocF (rename (hsDocRenamer hsDoc)) mdoc

processDocString :: HsDoc Name -> ErrMsgGhc (Doc Name)
processDocString hsDoc = do
    let doc = LibParser.parseString (unpackHDS (hsDocString hsDoc))
    rename (hsDocRenamer hsDoc) doc

processModuleHeader :: Maybe Package -> SafeHaskellMode
                    -> Maybe Language -> EnumSet LangExt.Extension
                    -> Maybe (HsDoc Name)
                    -> ErrMsgGhc (HaddockModInfo Name, Maybe (MDoc Name))
processModuleHeader pkgName safety mayLang extSet mayStr = do
  (hmi, doc) <-
    case mayStr of
      Nothing -> return failure
      Just hsDoc -> do
        let str = unpackHDS (hsDocString hsDoc)
            (hmi, doc) = parseModuleHeader pkgName str
            renamer = hsDocRenamer hsDoc
        !descr <- case hmi_description hmi of
                    Just hmi_descr -> Just <$> rename renamer hmi_descr
                    Nothing        -> pure Nothing
        let hmi' = hmi { hmi_description = descr }
        doc'  <- overDocF (rename renamer) doc
        return (hmi', Just doc')


  let flags :: [LangExt.Extension]
      -- We remove the flags implied by the language setting and we display the
      -- language instead.
      -- NB: 'hmi_extensions' cannot reflect that some extensions included in
      -- 'mayLang' may have been disabled.
      flags = EnumSet.toList extSet \\ languageExtensions mayLang
  dflags <- getDynFlags
  return (hmi { hmi_safety = Just $ showPpr dflags safety
              , hmi_language = mayLang
              , hmi_extensions = flags
              } , doc)
  where
    failure = (emptyHaddockModInfo, Nothing)

-- | Takes a 'GlobalRdrEnv' which (hopefully) contains all the
-- definitions and a parsed comment and we attempt to make sense of
-- where the identifiers in the comment point to. We're in effect
-- trying to convert 'RdrName's to 'Name's, with some guesswork and
-- fallbacks in case we can't locate the identifiers.
--
-- See the comments in the source for implementation commentary.
rename :: Renamer -> Doc Identifier -> ErrMsgGhc (Doc Name)
rename renamer = rn
  where
    rn d = case d of
      DocAppend a b -> DocAppend <$> rn a <*> rn b
      DocParagraph doc -> DocParagraph <$> rn doc
      DocIdentifier id_@(_, x, _) -> do
        case renamer x of
          Nothing -> invalid id_

          -- There was nothing in the environment so we need to
          -- pick some default from what's available to us. We
          -- diverge here from the old way where we would default
          -- to type constructors as we're much more likely to
          -- actually want anchors to regular definitions than
          -- type constructor names (such as in #253). So now we
          -- only get type constructor links if they are actually
          -- in scope.
          Just [] -> outOfScope x

          -- There is only one name in the environment that matches so
          -- use it.
          Just [a] -> pure (DocIdentifier a)

          -- There are multiple names available.
          Just names -> ambiguous id_ names

      DocWarning doc -> DocWarning <$> rn doc
      DocEmphasis doc -> DocEmphasis <$> rn doc
      DocBold doc -> DocBold <$> rn doc
      DocMonospaced doc -> DocMonospaced <$> rn doc
      DocUnorderedList docs -> DocUnorderedList <$> traverse rn docs
      DocOrderedList docs -> DocOrderedList <$> traverse rn docs
      DocDefList list -> DocDefList <$> traverse (\(a, b) -> (,) <$> rn a <*> rn b) list
      DocCodeBlock doc -> DocCodeBlock <$> rn doc
      DocIdentifierUnchecked x -> pure (DocIdentifierUnchecked x)
      DocModule str -> pure (DocModule str)
      DocHyperlink (Hyperlink u l) -> DocHyperlink . Hyperlink u <$> traverse rn l
      DocPic str -> pure (DocPic str)
      DocMathInline str -> pure (DocMathInline str)
      DocMathDisplay str -> pure (DocMathDisplay str)
      DocAName str -> pure (DocAName str)
      DocProperty p -> pure (DocProperty p)
      DocExamples e -> pure (DocExamples e)
      DocEmpty -> pure (DocEmpty)
      DocString str -> pure (DocString str)
      DocHeader (Header l t) -> DocHeader . Header l <$> rn t
      DocTable t -> DocTable <$> traverse rn t

-- | TODO: We could emit a warning here.
invalid :: Identifier -> ErrMsgGhc (Doc a)
invalid (o, x, e) = pure (DocString $ o : x ++ [e])

-- | Wrap an identifier that's out of scope (i.e. wasn't found in
-- 'GlobalReaderEnv' during 'rename') in an appropriate doc. Currently
-- we simply monospace the identifier in most cases except when the
-- identifier is qualified: if the identifier is qualified then we can
-- still try to guess and generate anchors accross modules but the
-- users shouldn't rely on this doing the right thing. See tickets
-- #253 and #375 on the confusion this causes depending on which
-- default we pick in 'rename'.
<<<<<<< HEAD
outOfScope :: String -> ErrMsgGhc (Doc a)
outOfScope x = do
  dflags <- getDynFlags
  let warnAndMonospace a = do
        liftErrMsg $
          tell ["Warning: '" ++ showPpr dflags a ++ "' is out of scope.\n" ++
                "    If you qualify the identifier, haddock can try to link it\n" ++
                "    it anyway."]
        pure (monospaced a)
      monospaced a = DocMonospaced (DocString (showPpr dflags a))

  -- Using our local dflags isn't quite correct – ideally we'd use those GHC used when
  -- compiling the module
  case parseIdent dflags x of
    Nothing -> invalid ('\'', x, '\'') -- Shouldn't happen
    Just (rdr_name) -> case rdr_name of
      Unqual occ -> warnAndMonospace occ
      Qual mdl occ -> pure (DocIdentifierUnchecked (mdl, occ))
      Orig _ occ -> warnAndMonospace occ
      Exact name -> warnAndMonospace name  -- Shouldn't happen since x is out of scope
=======
outOfScope :: DynFlags -> RdrName -> ErrMsgM (Doc a)
outOfScope dflags x =
  case x of
    Unqual occ -> warnAndMonospace occ
    Qual mdl occ -> pure (DocIdentifierUnchecked (mdl, occ))
    Orig _ occ -> warnAndMonospace occ
    Exact name -> warnAndMonospace name  -- Shouldn't happen since x is out of scope
  where
    warnAndMonospace a = do
      tell ["Warning: '" ++ showPpr dflags a ++ "' is out of scope.\n" ++
            "    If you qualify the identifier, haddock can try to link it anyway."]
      pure (monospaced a)
    monospaced a = DocMonospaced (DocString (showPpr dflags a))
>>>>>>> 21e4f3fa

-- | Handle ambiguous identifiers.
--
-- Prefers local names primarily and type constructors or class names secondarily.
--
-- Emits a warning if the 'GlobalRdrElts's don't belong to the same type or class.
ambiguous :: Identifier
          -> [Name] -- ^ More than one 'Name's that the 'Identifier' may be intended
                    -- to reference. 
          -> ErrMsgGhc (Doc Name)
ambiguous (o, x, e) names = do
  dflags <- getDynFlags
  let noChildren = map availName (nubAvails (map avail names))
      dflt = maximumBy (comparing (isLocalName &&& isTyConName)) noChildren
      dflt_str = '\'' : showPpr dflags dflt ++ "'"
      id_str = o : x ++ (e : [])
      defnLoc = showSDoc dflags . pprNameDefnLoc
      msg = "Warning: " ++ id_str ++ " is ambiguous. It is defined\n" ++
            concatMap (\n -> "    * " ++ defnLoc n ++ "\n") names ++
            "    You may be able to disambiguate the identifier by qualifying it or\n" ++
            "    by hiding some imports.\n" ++
            "    Defaulting to " ++ dflt_str ++ " defined " ++ defnLoc dflt
  when (length noChildren > 1) $ liftErrMsg $ tell [msg]
  pure (DocIdentifier dflt)
  where
    isLocalName (nameSrcLoc -> RealSrcLoc {}) = True
    isLocalName _ = False

hsDocRenamer :: HsDoc Name -> Renamer
hsDocRenamer hsDoc = \s -> Map.lookup s env
  where
    env = Map.mapKeysMonotonic unpackHDS (hsDocIdEnv hsDoc)<|MERGE_RESOLUTION|>--- conflicted
+++ resolved
@@ -148,15 +148,13 @@
 -- users shouldn't rely on this doing the right thing. See tickets
 -- #253 and #375 on the confusion this causes depending on which
 -- default we pick in 'rename'.
-<<<<<<< HEAD
 outOfScope :: String -> ErrMsgGhc (Doc a)
 outOfScope x = do
   dflags <- getDynFlags
   let warnAndMonospace a = do
         liftErrMsg $
           tell ["Warning: '" ++ showPpr dflags a ++ "' is out of scope.\n" ++
-                "    If you qualify the identifier, haddock can try to link it\n" ++
-                "    it anyway."]
+                "    If you qualify the identifier, haddock can try to link it anyway."]
         pure (monospaced a)
       monospaced a = DocMonospaced (DocString (showPpr dflags a))
 
@@ -169,21 +167,6 @@
       Qual mdl occ -> pure (DocIdentifierUnchecked (mdl, occ))
       Orig _ occ -> warnAndMonospace occ
       Exact name -> warnAndMonospace name  -- Shouldn't happen since x is out of scope
-=======
-outOfScope :: DynFlags -> RdrName -> ErrMsgM (Doc a)
-outOfScope dflags x =
-  case x of
-    Unqual occ -> warnAndMonospace occ
-    Qual mdl occ -> pure (DocIdentifierUnchecked (mdl, occ))
-    Orig _ occ -> warnAndMonospace occ
-    Exact name -> warnAndMonospace name  -- Shouldn't happen since x is out of scope
-  where
-    warnAndMonospace a = do
-      tell ["Warning: '" ++ showPpr dflags a ++ "' is out of scope.\n" ++
-            "    If you qualify the identifier, haddock can try to link it anyway."]
-      pure (monospaced a)
-    monospaced a = DocMonospaced (DocString (showPpr dflags a))
->>>>>>> 21e4f3fa
 
 -- | Handle ambiguous identifiers.
 --
