{-# LANGUAGE MagicHash, BangPatterns #-}
{-# LANGUAGE TypeFamilies #-}
-----------------------------------------------------------------------------
-- |
-- Module      :  Haddock.Interface.AttachInstances
-- Copyright   :  (c) Simon Marlow 2006,
--                    David Waern  2006-2009,
--                    Isaac Dupree 2009
-- License     :  BSD-like
--
-- Maintainer  :  haddock@projects.haskell.org
-- Stability   :  experimental
-- Portability :  portable
-----------------------------------------------------------------------------
module Haddock.Interface.AttachInstances (attachInstances) where


import Haddock.Types
import Haddock.Convert
import Haddock.GhcUtils

import Control.Applicative ((<|>))
import Control.Arrow hiding ((<+>))
import Data.List
import Data.Ord (comparing)
import Data.Maybe ( maybeToList, mapMaybe, fromMaybe )
import qualified Data.Map as Map
import qualified Data.Set as Set

import Class
import DynFlags
import CoreSyn (isOrphan)
import ErrUtils
import FamInstEnv
import GHC
import InstEnv
import Module ( moduleSetElts, mkModuleSet )
import MonadUtils (liftIO)
import Name
import NameEnv
import Outputable (text, sep, (<+>))
<<<<<<< HEAD
import Packages ( moduleToPkgConfAll, ModuleOrigin(..) )
import PrelNames
=======
>>>>>>> 21e4f3fa
import SrcLoc
import TyCon
import TyCoRep
import TysPrim( funTyConName )
import Var hiding (varName)

type ExportedNames = Set.Set Name
type Modules = Set.Set Module
type ExportInfo = (ExportedNames, Modules)

-- Also attaches fixities
attachInstances :: ExportInfo -> [Interface] -> InstIfaceMap -> Ghc [Interface]
attachInstances expInfo ifaces instIfaceMap = do

  -- We need to keep load modules in which we will look for instances. We've
  -- somewhat arbitrarily decided to load all modules which are available -
  -- either directly or from a re-export.
  --
  -- See https://github.com/haskell/haddock/issues/469.
  dflags <- getDynFlags
  let mod_to_pkg_conf = moduleToPkgConfAll (pkgState dflags)
      mods = mkModuleSet [ m
                         | mod_map <- Map.elems mod_to_pkg_conf
                         , ( m
                           , ModOrigin { fromOrigPackage = fromOrig
                                       , fromExposedReexport = reExp
                                       }
                           ) <- Map.assocs mod_map
                         , fromOrig == Just True || not (null reExp)
                         ]
      mods' = Just (moduleSetElts mods)

  (_msgs, mb_index) <- getNameToInstancesIndex (map ifaceMod ifaces) mods'
  mapM (attach $ fromMaybe emptyNameEnv mb_index) ifaces
  where
    -- TODO: take an IfaceMap as input
    ifaceMap = Map.fromList [ (ifaceMod i, i) | i <- ifaces ]

    attach index iface = do

      let getInstDoc = findInstDoc iface ifaceMap instIfaceMap
          getFixity = findFixity iface ifaceMap instIfaceMap

      newItems <- mapM (attachToExportItem index expInfo getInstDoc getFixity)
                       (ifaceExportItems iface)
      let orphanInstances = attachOrphanInstances expInfo getInstDoc (ifaceInstances iface)
      return $ iface { ifaceExportItems = newItems
                     , ifaceOrphanInstances = orphanInstances
                     }

attachOrphanInstances
  :: ExportInfo
  -> (Name -> Maybe (MDoc Name))      -- ^ how to lookup the doc of an instance
  -> [ClsInst]                        -- ^ a list of orphan instances
  -> [DocInstance GhcRn]
attachOrphanInstances expInfo getInstDoc cls_instances =
  [ (synifyInstHead i, getInstDoc n, (L (getSrcSpan n) n), Nothing)
  | let is = [ (instanceSig i, getName i) | i <- cls_instances, isOrphan (is_orphan i) ]
  , (i@(_,_,cls,tys), n) <- sortBy (comparing $ first instHead) is
  , not $ isInstanceHidden expInfo cls tys
  ]


attachToExportItem
  :: NameEnv ([ClsInst], [FamInst])   -- ^ all instances (that we know of)
  -> ExportInfo
  -> (Name -> Maybe (MDoc Name))      -- ^ how to lookup the doc of an instance
  -> (Name -> Maybe Fixity)           -- ^ how to lookup a fixity
  -> ExportItem GhcRn
  -> Ghc (ExportItem GhcRn)
attachToExportItem index expInfo getInstDoc getFixity export =
  case attachFixities export of
    e@ExportDecl { expItemDecl = L eSpan (TyClD _ d) } -> do
      insts <-
        let mb_instances  = lookupNameEnv index (tcdName d)
            cls_instances = maybeToList mb_instances >>= fst
            fam_instances = maybeToList mb_instances >>= snd
            fam_insts = [ ( synFamInst
                          , getInstDoc n
                          , spanNameE n synFamInst (L eSpan (tcdName d))
                          , nameModule_maybe n
                          )
                        | i <- sortBy (comparing instFam) fam_instances
                        , let n = getName i
                        , not $ isNameHidden expInfo (fi_fam i)
                        , not $ any (isTypeHidden expInfo) (fi_tys i)
                        , let opaque = isTypeHidden expInfo (fi_rhs i)
                        , let synFamInst = synifyFamInst i opaque
                        ]
            cls_insts = [ ( synClsInst
                          , getInstDoc n
                          , spanName n synClsInst (L eSpan (tcdName d))
                          , nameModule_maybe n
                          )
                        | let is = [ (instanceSig i, getName i) | i <- cls_instances ]
                        , (i@(_,_,cls,tys), n) <- sortBy (comparing $ first instHead) is
                        , not $ isInstanceHidden expInfo cls tys
                        , let synClsInst = synifyInstHead i
                        ]
              -- fam_insts but with failing type fams filtered out
            cleanFamInsts = [ (fi, n, L l r, m) | (Right fi, n, L l (Right r), m) <- fam_insts ]
            famInstErrs = [ errm | (Left errm, _, _, _) <- fam_insts ]
        in do
          dfs <- getDynFlags
          let mkBug = (text "haddock-bug:" <+>) . text
          liftIO $ putMsg dfs (sep $ map mkBug famInstErrs)
          return $ cls_insts ++ cleanFamInsts
      return $ e { expItemInstances = insts }
    e -> return e
  where
    attachFixities e@ExportDecl{ expItemDecl = L _ d
                               , expItemPats = patsyns
                               , expItemSubDocs = subDocs
                               } = e { expItemFixities =
      nubByName fst $ expItemFixities e ++
      [ (n',f) | n <- getMainDeclBinder d
               , n' <- n : (map fst subDocs ++ patsyn_names)
               , f <- maybeToList (getFixity n')
      ] }
      where
        patsyn_names = concatMap (getMainDeclBinder . fst) patsyns

    attachFixities e = e
    -- spanName: attach the location to the name that is the same file as the instance location
    spanName s (InstHead { ihdClsName = clsn }) (L instL instn) =
        let s1 = getSrcSpan s
            sn = if srcSpanFileName_maybe s1 == srcSpanFileName_maybe instL
                    then instn
                    else clsn
        in L (getSrcSpan s) sn
    -- spanName on Either
    spanNameE s (Left e) _ =  L (getSrcSpan s) (Left e)
    spanNameE s (Right ok) linst =
      let L l r = spanName s ok linst
      in L l (Right r)

-- | Lookup the doc associated with a certain instance
findInstDoc :: Interface -> IfaceMap -> InstIfaceMap -> Name -> Maybe (MDoc Name)
findInstDoc iface ifaceMap instIfaceMap = \name ->
  (Map.lookup name . ifaceDocMap $ iface) <|>
  (Map.lookup name . ifaceDocMap =<< Map.lookup (nameModule name) ifaceMap) <|>
  (Map.lookup name . instDocMap =<< Map.lookup (nameModule name) instIfaceMap)

-- | Lookup the fixity associated with a certain name
findFixity :: Interface -> IfaceMap -> InstIfaceMap -> Name -> Maybe Fixity
findFixity iface ifaceMap instIfaceMap = \name ->
  (Map.lookup name . ifaceFixMap $ iface) <|>
  (Map.lookup name . ifaceFixMap =<< Map.lookup (nameModule name) ifaceMap) <|>
  (Map.lookup name . instFixMap =<< Map.lookup (nameModule name) instIfaceMap)


--------------------------------------------------------------------------------
-- Collecting and sorting instances
--------------------------------------------------------------------------------


-- | Simplified type for sorting types, ignoring qualification (not visible
-- in Haddock output) and unifying special tycons with normal ones.
-- For the benefit of the user (looks nice and predictable) and the
-- tests (which prefer output to be deterministic).
data SimpleType = SimpleType Name [SimpleType]
                | SimpleTyLit TyLit
                  deriving (Eq,Ord)


instHead :: ([TyVar], [PredType], Class, [Type]) -> ([Int], Name, [SimpleType])
instHead (_, _, cls, args)
  = (map argCount args, className cls, map simplify args)

argCount :: Type -> Int
argCount (AppTy t _)     = argCount t + 1
argCount (TyConApp _ ts) = length ts
argCount (FunTy _ _ )    = 2
argCount (ForAllTy _ t)  = argCount t
argCount (CastTy t _)    = argCount t
argCount _ = 0

simplify :: Type -> SimpleType
simplify (FunTy t1 t2)  = SimpleType funTyConName [simplify t1, simplify t2]
simplify (ForAllTy _ t) = simplify t
simplify (AppTy t1 t2) = SimpleType s (ts ++ maybeToList (simplify_maybe t2))
  where (SimpleType s ts) = simplify t1
simplify (TyVarTy v) = SimpleType (tyVarName v) []
simplify (TyConApp tc ts) = SimpleType (tyConName tc)
                                       (mapMaybe simplify_maybe ts)
simplify (LitTy l) = SimpleTyLit l
simplify (CastTy ty _) = simplify ty
simplify (CoercionTy _) = error "simplify:Coercion"

simplify_maybe :: Type -> Maybe SimpleType
simplify_maybe (CoercionTy {}) = Nothing
simplify_maybe ty              = Just (simplify ty)

-- Used for sorting
instFam :: FamInst -> ([Int], Name, [SimpleType], Int, SimpleType)
instFam FamInst { fi_fam = n, fi_tys = ts, fi_rhs = t }
  = (map argCount ts, n, map simplify ts, argCount t, simplify t)


--------------------------------------------------------------------------------
-- Filtering hidden instances
--------------------------------------------------------------------------------

-- | A class or data type is hidden iff
--
-- * it is defined in one of the modules that are being processed
--
-- * and it is not exported by any non-hidden module
isNameHidden :: ExportInfo -> Name -> Bool
isNameHidden (names, modules) name =
  nameModule name `Set.member` modules &&
  not (name `Set.member` names)

-- | We say that an instance is «hidden» iff its class or any (part)
-- of its type(s) is hidden.
isInstanceHidden :: ExportInfo -> Class -> [Type] -> Bool
isInstanceHidden expInfo cls tys =
    instClassHidden || instTypeHidden
  where
    instClassHidden :: Bool
    instClassHidden = isNameHidden expInfo $ getName cls

    instTypeHidden :: Bool
    instTypeHidden = any (isTypeHidden expInfo) tys

isTypeHidden :: ExportInfo -> Type -> Bool
isTypeHidden expInfo = typeHidden
  where
    typeHidden :: Type -> Bool
    typeHidden t =
      case t of
        TyVarTy {} -> False
        AppTy t1 t2 -> typeHidden t1 || typeHidden t2
        FunTy t1 t2 -> typeHidden t1 || typeHidden t2
        TyConApp tcon args -> nameHidden (getName tcon) || any typeHidden args
        ForAllTy bndr ty -> typeHidden (tyVarKind (binderVar bndr)) || typeHidden ty
        LitTy _ -> False
        CastTy ty _ -> typeHidden ty
        CoercionTy {} -> False

    nameHidden :: Name -> Bool
    nameHidden = isNameHidden expInfo<|MERGE_RESOLUTION|>--- conflicted
+++ resolved
@@ -39,11 +39,7 @@
 import Name
 import NameEnv
 import Outputable (text, sep, (<+>))
-<<<<<<< HEAD
-import Packages ( moduleToPkgConfAll, ModuleOrigin(..) )
-import PrelNames
-=======
->>>>>>> 21e4f3fa
+import Packages ( ModuleOrigin(..), moduleToPkgConfAll )
 import SrcLoc
 import TyCon
 import TyCoRep
