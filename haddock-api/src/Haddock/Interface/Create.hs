--- conflicted
+++ resolved
@@ -19,10 +19,6 @@
 -----------------------------------------------------------------------------
 module Haddock.Interface.Create (createInterface) where
 
-<<<<<<< HEAD
-=======
-import Documentation.Haddock.Doc (metaDocAppend)
->>>>>>> a0973d09
 import Haddock.Types
 import Haddock.Options
 import Haddock.GhcUtils
@@ -30,22 +26,12 @@
 import Haddock.Convert
 import Haddock.Interface.LexParseRn
 
-<<<<<<< HEAD
-=======
-import Data.Bifunctor
-import Data.Bitraversable
->>>>>>> a0973d09
 import qualified Data.Map as M
 import Data.Map (Map)
 import Data.List
 import qualified Data.List.NonEmpty as NE
 import Data.Maybe
-<<<<<<< HEAD
 import Control.Arrow ((&&&))
-=======
-import Data.Ord
-import Control.Applicative
->>>>>>> a0973d09
 import Control.Monad
 import Data.Traversable
 
@@ -75,11 +61,12 @@
 -- To do this, we need access to already processed modules in the topological
 -- sort. That's what's in the 'IfaceMap'.
 createInterface :: ModIface
+                -> ModLocation
                 -> [Flag]       -- Boolean flags
                 -> IfaceMap     -- Locally processed modules
                 -> InstIfaceMap -- External, already installed interfaces
                 -> ErrMsgGhc Interface
-createInterface mod_iface flags modMap instIfaceMap = do
+createInterface mod_iface mod_loc flags modMap instIfaceMap = do
   dflags <- getDynFlags
 
   let mdl            = mi_module mod_iface
@@ -181,14 +168,6 @@
         | otherwise = exportItems
       !prunedExportItems = seqList prunedExportItems' `seq` prunedExportItems'
 
-<<<<<<< HEAD
-=======
-  let !aliases =
-        mkAliasMap dflags $ tm_renamed_source tm
-
-  modWarn <- liftErrMsg (moduleWarning dflags gre warnings)
-
->>>>>>> a0973d09
   return $! Interface {
     ifaceMod               = mdl
   , ifaceIsSig             = is_sig
@@ -211,12 +190,8 @@
   , ifaceRnOrphanInstances = []
   , ifaceHaddockCoverage   = coverage
   , ifaceWarningMap        = warningMap
-<<<<<<< HEAD
-  , ifaceTokenizedSrc      = Nothing -- TODO: Get this from the extended .hie-files.
-=======
-  , ifaceHieFile           = Just $ ml_hie_file $ ms_location ms
+  , ifaceHieFile           = Just $ ml_hie_file mod_loc 
   , ifaceDynFlags          = dflags
->>>>>>> a0973d09
   }
   where
     -- Note [Exporting built-in items]
@@ -756,20 +731,4 @@
 
 seqList :: [a] -> ()
 seqList [] = ()
-<<<<<<< HEAD
-seqList (x : xs) = x `seq` seqList xs
-=======
-seqList (x : xs) = x `seq` seqList xs
-
--- | Find a stand-alone documentation comment by its name.
-findNamedDoc :: String -> [HsDecl GhcRn] -> ErrMsgM (Maybe HsDocString)
-findNamedDoc name = search
-  where
-    search [] = do
-      tell ["Cannot find documentation for: $" ++ name]
-      return Nothing
-    search (DocD _ (DocCommentNamed name' doc) : rest)
-      | name == name' = return (Just doc)
-      | otherwise = search rest
-    search (_other_decl : rest) = search rest
->>>>>>> a0973d09
+seqList (x : xs) = x `seq` seqList xs