{-# LANGUAGE RecordWildCards #-}
{-# LANGUAGE TypeFamilies #-}
----------------------------------------------------------------------------
-- |
-- Module      :  Haddock.Interface.Rename
-- Copyright   :  (c) Simon Marlow 2003-2006,
--                    David Waern  2006-2009
-- License     :  BSD-like
--
-- Maintainer  :  haddock@projects.haskell.org
-- Stability   :  experimental
-- Portability :  portable
-----------------------------------------------------------------------------
module Haddock.Interface.Rename (renameInterface) where


import Haddock.GhcUtils
import Haddock.Types

import Bag (emptyBag)
import GHC hiding (NoLink)
import Name
import Outputable ( panic )
import RdrName    ( RdrName(Exact) )
import TysPrim    ( eqPrimTyCon )
import TysWiredIn ( eqTyCon_RDR )

import Control.Applicative
<<<<<<< HEAD
import Control.Monad
=======
import Control.Arrow ( first )
import Control.Monad hiding (mapM)
>>>>>>> 21e4f3fa
import Data.List
import qualified Data.Map as Map hiding ( Map )
import Prelude hiding (mapM)

renameInterface :: DynFlags -> LinkEnv -> Bool -> Interface -> ErrMsgM Interface
renameInterface dflags renamingEnv warnings iface =

  -- first create the local env, where every name exported by this module
  -- is mapped to itself, and everything else comes from the global renaming
  -- env
  let localEnv = foldl fn renamingEnv (ifaceVisibleExports iface)
        where fn env name = Map.insert name (ifaceMod iface) env

      -- rename names in the exported declarations to point to things that
      -- are closer to, or maybe even exported by, the current module.
      (renamedExportItems, missingNames1)
        = runRnFM localEnv (renameExportItems (ifaceExportItems iface))

      (rnDocMap, missingNames2) = runRnFM localEnv (mapM renameDoc (ifaceDocMap iface))

      (rnArgMap, missingNames3) = runRnFM localEnv (mapM (mapM renameDoc) (ifaceArgMap iface))

      (renamedOrphanInstances, missingNames4)
        = runRnFM localEnv (mapM renameDocInstance (ifaceOrphanInstances iface))

      (finalModuleDoc, missingNames5)
        = runRnFM localEnv (renameDocumentation (ifaceDoc iface))

      -- combine the missing names and filter out the built-ins, which would
      -- otherwise always be missing.
      missingNames = nubByName id $ filter isExternalName  -- XXX: isExternalName filters out too much
                    (missingNames1 ++ missingNames2 ++ missingNames3
                     ++ missingNames4 ++ missingNames5)

      -- Filter out certain built in type constructors using their string
      -- representation.
      --
      -- Note that since the renamed AST represents equality constraints as
      -- @HasOpTy t1 eqTyCon_RDR t2@ (and _not_ as @HsEqTy t1 t2@), we need to
      -- manually filter out 'eqTyCon_RDR' (aka @~@).
      strings = [ pretty dflags n
                | n <- missingNames
                , not (isSystemName n)
                , not (isBuiltInSyntax n)
                , Exact n /= eqTyCon_RDR   -- (~)
                , n /= getName eqPrimTyCon -- (~#)
                ]

  in do
    -- report things that we couldn't link to. Only do this for non-hidden
    -- modules.
    unless (OptHide `elem` ifaceOptions iface || null strings || not warnings) $
      tell ["Warning: " ++ moduleString (ifaceMod iface) ++
            ": could not find link destinations for:\n"++
            unwords ("   " : strings) ]

    return $ iface { ifaceRnDoc         = finalModuleDoc,
                     ifaceRnDocMap      = rnDocMap,
                     ifaceRnArgMap      = rnArgMap,
                     ifaceRnExportItems = renamedExportItems,
                     ifaceRnOrphanInstances = renamedOrphanInstances}


--------------------------------------------------------------------------------
-- Monad for renaming
--------------------------------------------------------------------------------


-- | The monad does two things for us: it passes around the environment for
-- renaming, and it returns a list of names which couldn't be found in
-- the environment.
newtype RnM a =
  RnM { unRn :: (Name -> (Bool, DocName))
                -- Name lookup function. The 'Bool' indicates that if the name
                -- was \"found\" in the environment.

             -> (a, [Name] -> [Name])
                -- Value returned, as well as a difference list of the names not
                -- found
      }

instance Monad RnM where
  m >>= k = RnM $ \lkp -> let (a, out1) = unRn m lkp
                              (b, out2) = unRn (k a) lkp
                          in (b, out1 . out2)

instance Functor RnM where
  fmap f (RnM lkp) = RnM (first f . lkp)

instance Applicative RnM where
  pure a = RnM (const (a, id))
  mf <*> mx = RnM $ \lkp -> let (f, out1) = unRn mf lkp
                                (x, out2) = unRn mx lkp
                            in (f x, out1 . out2)

-- | Look up a 'Name' in the renaming environment.
lookupRn :: Name -> RnM DocName
lookupRn name = RnM $ \lkp ->
  case lkp name of
    (False,maps_to) -> (maps_to, (name :))
    (True, maps_to) -> (maps_to, id)

-- | Run the renamer action using lookup in a 'LinkEnv' as the lookup function.
-- Returns the renamed value along with a list of `Name`'s that could not be
-- renamed because they weren't in the environment.
runRnFM :: LinkEnv -> RnM a -> (a, [Name])
runRnFM env rn = let (x, dlist) = unRn rn lkp in (x, dlist [])
  where
    lkp n | isTyVarName n = (True, Undocumented n)
          | otherwise = case Map.lookup n env of
                          Nothing  -> (False, Undocumented n)
                          Just mdl -> (True,  Documented n mdl)


--------------------------------------------------------------------------------
-- Renaming
--------------------------------------------------------------------------------


rename :: Name -> RnM DocName
rename = lookupRn


renameL :: Located Name -> RnM (Located DocName)
renameL = mapM rename


renameExportItems :: [ExportItem GhcRn] -> RnM [ExportItem DocNameI]
renameExportItems = mapM renameExportItem


renameDocForDecl :: DocForDecl Name -> RnM (DocForDecl DocName)
renameDocForDecl (doc, fnArgsDoc) =
  (,) <$> renameDocumentation doc <*> renameFnArgsDoc fnArgsDoc


renameDocumentation :: Documentation Name -> RnM (Documentation DocName)
renameDocumentation (Documentation mDoc mWarning) =
  Documentation <$> mapM renameDoc mDoc <*> mapM renameDoc mWarning

renameLDocHsSyn :: LHsDoc Name -> RnM (LHsDoc DocName)
renameLDocHsSyn = traverse renameDoc

renameDoc :: Traversable t => t Name -> RnM (t DocName)
renameDoc = traverse rename

renameFnArgsDoc :: FnArgsDoc Name -> RnM (FnArgsDoc DocName)
renameFnArgsDoc = mapM renameDoc


renameLType :: LHsType GhcRn -> RnM (LHsType DocNameI)
renameLType = mapM renameType

renameLTypeArg :: LHsTypeArg GhcRn -> RnM (LHsTypeArg DocNameI)
renameLTypeArg (HsValArg ty) = do { ty' <- renameLType ty
                                     ; return $ HsValArg ty' }
renameLTypeArg (HsTypeArg ki) = do { ki' <- renameLKind ki
                                 ; return $ HsTypeArg ki' }
renameLTypeArg (HsArgPar sp) = return $ HsArgPar sp

renameLSigType :: LHsSigType GhcRn -> RnM (LHsSigType DocNameI)
renameLSigType = renameImplicit renameLType

renameLSigWcType :: LHsSigWcType GhcRn -> RnM (LHsSigWcType DocNameI)
renameLSigWcType = renameWc (renameImplicit renameLType)

renameLKind :: LHsKind GhcRn -> RnM (LHsKind DocNameI)
renameLKind = renameLType

renameMaybeLKind :: Maybe (LHsKind GhcRn) -> RnM (Maybe (LHsKind DocNameI))
renameMaybeLKind = traverse renameLKind

renameFamilyResultSig :: LFamilyResultSig GhcRn -> RnM (LFamilyResultSig DocNameI)
renameFamilyResultSig (L loc (NoSig _))
    = return (L loc (NoSig noExt))
renameFamilyResultSig (L loc (KindSig _ ki))
    = do { ki' <- renameLKind ki
         ; return (L loc (KindSig noExt ki')) }
renameFamilyResultSig (L loc (TyVarSig _ bndr))
    = do { bndr' <- renameLTyVarBndr bndr
         ; return (L loc (TyVarSig noExt bndr')) }
renameFamilyResultSig (L _ (XFamilyResultSig _)) = panic "haddock:renameFamilyResultSig"

renameInjectivityAnn :: LInjectivityAnn GhcRn -> RnM (LInjectivityAnn DocNameI)
renameInjectivityAnn (L loc (InjectivityAnn lhs rhs))
    = do { lhs' <- renameL lhs
         ; rhs' <- mapM renameL rhs
         ; return (L loc (InjectivityAnn lhs' rhs')) }

renameMaybeInjectivityAnn :: Maybe (LInjectivityAnn GhcRn)
                          -> RnM (Maybe (LInjectivityAnn DocNameI))
renameMaybeInjectivityAnn = traverse renameInjectivityAnn

renameType :: HsType GhcRn -> RnM (HsType DocNameI)
renameType t = case t of
  HsForAllTy { hst_bndrs = tyvars, hst_body = ltype } -> do
    tyvars'   <- mapM renameLTyVarBndr tyvars
    ltype'    <- renameLType ltype
    return (HsForAllTy { hst_xforall = NoExt, hst_bndrs = tyvars', hst_body = ltype' })

  HsQualTy { hst_ctxt = lcontext , hst_body = ltype } -> do
    lcontext' <- renameLContext lcontext
    ltype'    <- renameLType ltype
    return (HsQualTy { hst_xqual = NoExt, hst_ctxt = lcontext', hst_body = ltype' })

  HsTyVar _ ip (L l n) -> return . HsTyVar NoExt ip . L l =<< rename n
  HsBangTy _ b ltype -> return . HsBangTy NoExt b =<< renameLType ltype

  HsStarTy _ isUni -> return (HsStarTy NoExt isUni)

  HsAppTy _ a b -> do
    a' <- renameLType a
    b' <- renameLType b
    return (HsAppTy NoExt a' b')

  HsAppKindTy _ a b -> do
    a' <- renameLType a
    b' <- renameLKind b
    return (HsAppKindTy NoExt a' b')

  HsFunTy _ a b -> do
    a' <- renameLType a
    b' <- renameLType b
    return (HsFunTy NoExt a' b')

  HsListTy _ ty -> return . (HsListTy NoExt) =<< renameLType ty
  HsIParamTy _ n ty -> liftM (HsIParamTy NoExt n) (renameLType ty)

  HsTupleTy _ b ts -> return . HsTupleTy NoExt b =<< mapM renameLType ts
  HsSumTy _ ts -> HsSumTy NoExt <$> mapM renameLType ts

  HsOpTy _ a (L loc op) b -> do
    op' <- rename op
    a'  <- renameLType a
    b'  <- renameLType b
    return (HsOpTy NoExt a' (L loc op') b')

  HsParTy _ ty -> return . (HsParTy NoExt) =<< renameLType ty

  HsKindSig _ ty k -> do
    ty' <- renameLType ty
    k' <- renameLKind k
    return (HsKindSig NoExt ty' k')

  HsDocTy _ ty doc -> do
    ty' <- renameLType ty
    doc' <- renameLDocHsSyn doc
    return (HsDocTy NoExt ty' doc')

  HsTyLit _ x -> return (HsTyLit NoExt x)

  HsRecTy _ a               -> HsRecTy NoExt <$> mapM renameConDeclFieldField a
  (XHsType (NHsCoreTy a))   -> pure (XHsType (NHsCoreTy a))
  HsExplicitListTy i a b  -> HsExplicitListTy i a <$> mapM renameLType b
  HsExplicitTupleTy a b   -> HsExplicitTupleTy a <$> mapM renameLType b
  HsSpliceTy _ s          -> renameHsSpliceTy s
  HsWildCardTy a          -> pure (HsWildCardTy a)

-- | Rename splices, but _only_ those that turn out to be for types.
-- I think this is actually safe for our possible inputs:
--
--  * the input is from after GHC's renamer, so should have an 'HsSpliced'
--  * the input is typechecked, and only 'HsSplicedTy' should get through that
--
renameHsSpliceTy :: HsSplice GhcRn -> RnM (HsType DocNameI)
renameHsSpliceTy (HsSpliced _ _ (HsSplicedTy t)) = renameType t
renameHsSpliceTy (HsSpliced _ _ _) = error "renameHsSpliceTy: not an HsSplicedTy"
renameHsSpliceTy _ = error "renameHsSpliceTy: not an HsSpliced"

renameLHsQTyVars :: LHsQTyVars GhcRn -> RnM (LHsQTyVars DocNameI)
renameLHsQTyVars (HsQTvs { hsq_explicit = tvs })
  = do { tvs' <- mapM renameLTyVarBndr tvs
       ; return (HsQTvs { hsq_ext = noExt
                        , hsq_explicit = tvs' }) }
renameLHsQTyVars (XLHsQTyVars _) = panic "haddock:renameLHsQTyVars"

renameLTyVarBndr :: LHsTyVarBndr GhcRn -> RnM (LHsTyVarBndr DocNameI)
renameLTyVarBndr (L loc (UserTyVar x (L l n)))
  = do { n' <- rename n
       ; return (L loc (UserTyVar x (L l n'))) }
renameLTyVarBndr (L loc (KindedTyVar x (L lv n) kind))
  = do { n' <- rename n
       ; kind' <- renameLKind kind
       ; return (L loc (KindedTyVar x (L lv n') kind')) }
renameLTyVarBndr (L _ (XTyVarBndr _ )) = error "haddock:renameLTyVarBndr"

renameLContext :: Located [LHsType GhcRn] -> RnM (Located [LHsType DocNameI])
renameLContext (L loc context) = do
  context' <- mapM renameLType context
  return (L loc context')

renameInstHead :: InstHead GhcRn -> RnM (InstHead DocNameI)
renameInstHead InstHead {..} = do
  cname <- rename ihdClsName
  types <- mapM renameType ihdTypes
  itype <- case ihdInstType of
    ClassInst { .. } -> ClassInst
        <$> mapM renameType clsiCtx
        <*> renameLHsQTyVars clsiTyVars
        <*> mapM renameSig clsiSigs
        <*> mapM renamePseudoFamilyDecl clsiAssocTys
    TypeInst  ts -> TypeInst  <$> traverse renameType ts
    DataInst  dd -> DataInst  <$> renameTyClD dd
  return InstHead
    { ihdClsName = cname
    , ihdTypes = types
    , ihdInstType = itype
    }

renameLDecl :: LHsDecl GhcRn -> RnM (LHsDecl DocNameI)
renameLDecl (L loc d) = return . L loc =<< renameDecl d

renamePats :: [(HsDecl GhcRn, DocForDecl Name)] -> RnM [(HsDecl DocNameI, DocForDecl DocName)]
renamePats = mapM
  (\(d,doc) -> do { d'   <- renameDecl d
                  ; doc' <- renameDocForDecl doc
                  ; return (d',doc')})

renameDecl :: HsDecl GhcRn -> RnM (HsDecl DocNameI)
renameDecl decl = case decl of
  TyClD _ d -> do
    d' <- renameTyClD d
    return (TyClD noExt d')
  SigD _ s -> do
    s' <- renameSig s
    return (SigD noExt s')
  ForD _ d -> do
    d' <- renameForD d
    return (ForD noExt d')
  InstD _ d -> do
    d' <- renameInstD d
    return (InstD noExt d')
  DerivD _ d -> do
    d' <- renameDerivD d
    return (DerivD noExt d')
  _ -> error "renameDecl"

renameLThing :: (a GhcRn -> RnM (a DocNameI)) -> Located (a GhcRn) -> RnM (Located (a DocNameI))
renameLThing fn (L loc x) = return . L loc =<< fn x

renameTyClD :: TyClDecl GhcRn -> RnM (TyClDecl DocNameI)
renameTyClD d = case d of
--  TyFamily flav lname ltyvars kind tckind -> do
  FamDecl { tcdFam = decl } -> do
    decl' <- renameFamilyDecl decl
    return (FamDecl { tcdFExt = noExt, tcdFam = decl' })

  SynDecl { tcdLName = lname, tcdTyVars = tyvars, tcdFixity = fixity, tcdRhs = rhs } -> do
    lname'    <- renameL lname
    tyvars'   <- renameLHsQTyVars tyvars
    rhs'     <- renameLType rhs
    return (SynDecl { tcdSExt = noExt, tcdLName = lname', tcdTyVars = tyvars'
                    , tcdFixity = fixity, tcdRhs = rhs' })

  DataDecl { tcdLName = lname, tcdTyVars = tyvars, tcdFixity = fixity, tcdDataDefn = defn } -> do
    lname'    <- renameL lname
    tyvars'   <- renameLHsQTyVars tyvars
    defn'     <- renameDataDefn defn
    return (DataDecl { tcdDExt = noExt, tcdLName = lname', tcdTyVars = tyvars'
                     , tcdFixity = fixity, tcdDataDefn = defn' })

  ClassDecl { tcdCtxt = lcontext, tcdLName = lname, tcdTyVars = ltyvars, tcdFixity = fixity
            , tcdFDs = lfundeps, tcdSigs = lsigs, tcdATs = ats, tcdATDefs = at_defs } -> do
    lcontext' <- renameLContext lcontext
    lname'    <- renameL lname
    ltyvars'  <- renameLHsQTyVars ltyvars
    lfundeps' <- mapM renameLFunDep lfundeps
    lsigs'    <- mapM renameLSig lsigs
    ats'      <- mapM (renameLThing renameFamilyDecl) ats
    at_defs'  <- mapM renameLTyFamDefltEqn at_defs
    -- we don't need the default methods or the already collected doc entities
    return (ClassDecl { tcdCtxt = lcontext', tcdLName = lname', tcdTyVars = ltyvars'
                      , tcdFixity = fixity
                      , tcdFDs = lfundeps', tcdSigs = lsigs', tcdMeths= emptyBag
                      , tcdATs = ats', tcdATDefs = at_defs', tcdDocs = [], tcdCExt = NoExt })
  XTyClDecl _ -> panic "haddock:renameTyClD"

  where
    renameLFunDep (L loc (xs, ys)) = do
      xs' <- mapM rename (map unLoc xs)
      ys' <- mapM rename (map unLoc ys)
      return (L loc (map noLoc xs', map noLoc ys'))

    renameLSig (L loc sig) = return . L loc =<< renameSig sig

renameFamilyDecl :: FamilyDecl GhcRn -> RnM (FamilyDecl DocNameI)
renameFamilyDecl (FamilyDecl { fdInfo = info, fdLName = lname
                             , fdTyVars = ltyvars
                             , fdFixity = fixity
                             , fdResultSig = result
                             , fdInjectivityAnn = injectivity }) = do
    info'        <- renameFamilyInfo info
    lname'       <- renameL lname
    ltyvars'     <- renameLHsQTyVars ltyvars
    result'      <- renameFamilyResultSig result
    injectivity' <- renameMaybeInjectivityAnn injectivity
    return (FamilyDecl { fdExt = noExt, fdInfo = info', fdLName = lname'
                       , fdTyVars = ltyvars'
                       , fdFixity = fixity
                       , fdResultSig = result'
                       , fdInjectivityAnn = injectivity' })
renameFamilyDecl (XFamilyDecl _) = panic "renameFamilyDecl"


renamePseudoFamilyDecl :: PseudoFamilyDecl GhcRn
                       -> RnM (PseudoFamilyDecl DocNameI)
renamePseudoFamilyDecl (PseudoFamilyDecl { .. }) =  PseudoFamilyDecl
    <$> renameFamilyInfo pfdInfo
    <*> renameL pfdLName
    <*> mapM renameLType pfdTyVars
    <*> renameFamilyResultSig pfdKindSig


renameFamilyInfo :: FamilyInfo GhcRn -> RnM (FamilyInfo DocNameI)
renameFamilyInfo DataFamily     = return DataFamily
renameFamilyInfo OpenTypeFamily = return OpenTypeFamily
renameFamilyInfo (ClosedTypeFamily eqns)
  = do { eqns' <- mapM (mapM (mapM renameTyFamInstEqn)) eqns
       ; return $ ClosedTypeFamily eqns' }

renameDataDefn :: HsDataDefn GhcRn -> RnM (HsDataDefn DocNameI)
renameDataDefn (HsDataDefn { dd_ND = nd, dd_ctxt = lcontext, dd_cType = cType
                           , dd_kindSig = k, dd_cons = cons }) = do
    lcontext' <- renameLContext lcontext
    k'        <- renameMaybeLKind k
    cons'     <- mapM (mapM renameCon) cons
    -- I don't think we need the derivings, so we return Nothing
    return (HsDataDefn { dd_ext = noExt
                       , dd_ND = nd, dd_ctxt = lcontext', dd_cType = cType
                       , dd_kindSig = k', dd_cons = cons'
                       , dd_derivs = noLoc [] })
renameDataDefn (XHsDataDefn _) = panic "haddock:renameDataDefn"

renameCon :: ConDecl GhcRn -> RnM (ConDecl DocNameI)
renameCon decl@(ConDeclH98 { con_name = lname, con_ex_tvs = ltyvars
                           , con_mb_cxt = lcontext, con_args = details
                           , con_doc = mbldoc }) = do
      lname'    <- renameL lname
      ltyvars'  <- mapM renameLTyVarBndr ltyvars
      lcontext' <- traverse renameLContext lcontext
      details'  <- renameDetails details
      mbldoc'   <- mapM renameLDocHsSyn mbldoc
      return (decl { con_ext = noExt, con_name = lname', con_ex_tvs = ltyvars'
                   , con_mb_cxt = lcontext'
                   , con_args = details', con_doc = mbldoc' })

renameCon decl@(ConDeclGADT { con_names = lnames, con_qvars = ltyvars
                            , con_mb_cxt = lcontext, con_args = details
                            , con_res_ty = res_ty
                            , con_doc = mbldoc }) = do
      lnames'   <- mapM renameL lnames
      ltyvars'  <- renameLHsQTyVars ltyvars
      lcontext' <- traverse renameLContext lcontext
      details'  <- renameDetails details
      res_ty'   <- renameLType res_ty
      mbldoc'   <- mapM renameLDocHsSyn mbldoc
      return (decl { con_g_ext = noExt, con_names = lnames', con_qvars = ltyvars'
                   , con_mb_cxt = lcontext', con_args = details'
                   , con_res_ty = res_ty', con_doc = mbldoc' })
renameCon (XConDecl _) = panic "haddock:renameCon"

renameDetails :: HsConDeclDetails GhcRn -> RnM (HsConDeclDetails DocNameI)
renameDetails (RecCon (L l fields)) = do
  fields' <- mapM renameConDeclFieldField fields
  return (RecCon (L l fields'))
renameDetails (PrefixCon ps) = return . PrefixCon =<< mapM renameLType ps
renameDetails (InfixCon a b) = do
  a' <- renameLType a
  b' <- renameLType b
  return (InfixCon a' b')

renameConDeclFieldField :: LConDeclField GhcRn -> RnM (LConDeclField DocNameI)
renameConDeclFieldField (L l (ConDeclField _ names t doc)) = do
  names' <- mapM renameLFieldOcc names
  t'   <- renameLType t
  doc' <- mapM renameLDocHsSyn doc
  return $ L l (ConDeclField noExt names' t' doc')
renameConDeclFieldField (L _ (XConDeclField _)) = panic "haddock:renameConDeclFieldField"

renameLFieldOcc :: LFieldOcc GhcRn -> RnM (LFieldOcc DocNameI)
renameLFieldOcc (L l (FieldOcc sel lbl)) = do
  sel' <- rename sel
  return $ L l (FieldOcc sel' lbl)
renameLFieldOcc (L _ (XFieldOcc _)) = error "haddock:renameLFieldOcc"

renameSig :: Sig GhcRn -> RnM (Sig DocNameI)
renameSig sig = case sig of
  TypeSig _ lnames ltype -> do
    lnames' <- mapM renameL lnames
    ltype' <- renameLSigWcType ltype
    return (TypeSig noExt lnames' ltype')
  ClassOpSig _ is_default lnames sig_ty -> do
    lnames' <- mapM renameL lnames
    ltype' <- renameLSigType sig_ty
    return (ClassOpSig noExt is_default lnames' ltype')
  PatSynSig _ lnames sig_ty -> do
    lnames' <- mapM renameL lnames
    sig_ty' <- renameLSigType sig_ty
    return $ PatSynSig noExt lnames' sig_ty'
  FixSig _ (FixitySig _ lnames fixity) -> do
    lnames' <- mapM renameL lnames
    return $ FixSig noExt (FixitySig noExt lnames' fixity)
  MinimalSig _ src (L l s) -> do
    s' <- traverse renameL s
    return $ MinimalSig noExt src (L l s')
  -- we have filtered out all other kinds of signatures in Interface.Create
  _ -> error "expected TypeSig"


renameForD :: ForeignDecl GhcRn -> RnM (ForeignDecl DocNameI)
renameForD (ForeignImport _ lname ltype x) = do
  lname' <- renameL lname
  ltype' <- renameLSigType ltype
  return (ForeignImport noExt lname' ltype' x)
renameForD (ForeignExport _ lname ltype x) = do
  lname' <- renameL lname
  ltype' <- renameLSigType ltype
  return (ForeignExport noExt lname' ltype' x)
renameForD (XForeignDecl _) = panic "haddock:renameForD"


renameInstD :: InstDecl GhcRn -> RnM (InstDecl DocNameI)
renameInstD (ClsInstD { cid_inst = d }) = do
  d' <- renameClsInstD d
  return (ClsInstD { cid_d_ext = noExt, cid_inst = d' })
renameInstD (TyFamInstD { tfid_inst = d }) = do
  d' <- renameTyFamInstD d
  return (TyFamInstD { tfid_ext = noExt, tfid_inst = d' })
renameInstD (DataFamInstD { dfid_inst = d }) = do
  d' <- renameDataFamInstD d
  return (DataFamInstD { dfid_ext = noExt, dfid_inst = d' })
renameInstD (XInstDecl _) = panic "haddock:renameInstD"

renameDerivD :: DerivDecl GhcRn -> RnM (DerivDecl DocNameI)
renameDerivD (DerivDecl { deriv_type = ty
                        , deriv_strategy = strat
                        , deriv_overlap_mode = omode }) = do
  ty'    <- renameLSigWcType ty
  strat' <- mapM (mapM renameDerivStrategy) strat
  return (DerivDecl { deriv_ext = noExt
                    , deriv_type = ty'
                    , deriv_strategy = strat'
                    , deriv_overlap_mode = omode })
renameDerivD (XDerivDecl _) = panic "haddock:renameDerivD"

renameDerivStrategy :: DerivStrategy GhcRn -> RnM (DerivStrategy DocNameI)
renameDerivStrategy StockStrategy    = pure StockStrategy
renameDerivStrategy AnyclassStrategy = pure AnyclassStrategy
renameDerivStrategy NewtypeStrategy  = pure NewtypeStrategy
renameDerivStrategy (ViaStrategy ty) = ViaStrategy <$> renameLSigType ty

renameClsInstD :: ClsInstDecl GhcRn -> RnM (ClsInstDecl DocNameI)
renameClsInstD (ClsInstDecl { cid_overlap_mode = omode
                            , cid_poly_ty =ltype, cid_tyfam_insts = lATs
                            , cid_datafam_insts = lADTs }) = do
  ltype' <- renameLSigType ltype
  lATs'  <- mapM (mapM renameTyFamInstD) lATs
  lADTs' <- mapM (mapM renameDataFamInstD) lADTs
  return (ClsInstDecl { cid_ext = noExt, cid_overlap_mode = omode
                      , cid_poly_ty = ltype', cid_binds = emptyBag
                      , cid_sigs = []
                      , cid_tyfam_insts = lATs', cid_datafam_insts = lADTs' })
renameClsInstD (XClsInstDecl _) = panic "haddock:renameClsInstD"


renameTyFamInstD :: TyFamInstDecl GhcRn -> RnM (TyFamInstDecl DocNameI)
renameTyFamInstD (TyFamInstDecl { tfid_eqn = eqn })
  = do { eqn' <- renameTyFamInstEqn eqn
       ; return (TyFamInstDecl { tfid_eqn = eqn' }) }

renameTyFamInstEqn :: TyFamInstEqn GhcRn -> RnM (TyFamInstEqn DocNameI)
renameTyFamInstEqn eqn
  = renameImplicit rename_ty_fam_eqn eqn
  where
    rename_ty_fam_eqn
      :: FamEqn GhcRn (HsTyPats GhcRn) (LHsType GhcRn)
      -> RnM (FamEqn DocNameI (HsTyPats DocNameI) (LHsType DocNameI))
    rename_ty_fam_eqn (FamEqn { feqn_tycon = tc, feqn_bndrs = bndrs
                              , feqn_pats = pats, feqn_fixity = fixity
                              , feqn_rhs = rhs })
      = do { tc' <- renameL tc
           ; bndrs' <- traverse (mapM renameLTyVarBndr) bndrs
           ; pats' <- mapM renameLTypeArg pats
           ; rhs' <- renameLType rhs
           ; return (FamEqn { feqn_ext    = noExt
                            , feqn_tycon  = tc'
                            , feqn_bndrs  = bndrs'
                            , feqn_pats   = pats'
                            , feqn_fixity = fixity
                            , feqn_rhs    = rhs' }) }
    rename_ty_fam_eqn (XFamEqn _) = panic "haddock:renameTyFamInstEqn"

renameLTyFamDefltEqn :: LTyFamDefltEqn GhcRn -> RnM (LTyFamDefltEqn DocNameI)
renameLTyFamDefltEqn (L loc (FamEqn { feqn_tycon = tc, feqn_pats = tvs
                                    , feqn_fixity = fixity, feqn_rhs = rhs }))
  = do { tc'  <- renameL tc
       ; tvs' <- renameLHsQTyVars tvs
       ; rhs' <- renameLType rhs
       ; return (L loc (FamEqn { feqn_ext    = noExt
                               , feqn_tycon  = tc'
                               , feqn_bndrs  = Nothing  -- this is always Nothing
                               , feqn_pats   = tvs'
                               , feqn_fixity = fixity
                               , feqn_rhs    = rhs' })) }
renameLTyFamDefltEqn (L _ (XFamEqn _)) = panic "haddock:renameLTyFamDefltEqn"

renameDataFamInstD :: DataFamInstDecl GhcRn -> RnM (DataFamInstDecl DocNameI)
renameDataFamInstD (DataFamInstDecl { dfid_eqn = eqn })
  = do { eqn' <- renameImplicit rename_data_fam_eqn eqn
       ; return (DataFamInstDecl { dfid_eqn = eqn' }) }
  where
    rename_data_fam_eqn
      :: FamEqn GhcRn (HsTyPats GhcRn) (HsDataDefn GhcRn)
      -> RnM (FamEqn DocNameI (HsTyPats DocNameI) (HsDataDefn DocNameI))
    rename_data_fam_eqn (FamEqn { feqn_tycon = tc, feqn_bndrs = bndrs
                                , feqn_pats = pats, feqn_fixity = fixity
                                , feqn_rhs = defn })
      = do { tc' <- renameL tc
           ; bndrs' <- traverse (mapM renameLTyVarBndr) bndrs
           ; pats' <- mapM renameLTypeArg pats
           ; defn' <- renameDataDefn defn
           ; return (FamEqn { feqn_ext    = noExt
                            , feqn_tycon  = tc'
                            , feqn_bndrs  = bndrs'
                            , feqn_pats   = pats'
                            , feqn_fixity = fixity
                            , feqn_rhs    = defn' }) }
    rename_data_fam_eqn (XFamEqn _) = panic "haddock:renameDataFamInstD"

renameImplicit :: (in_thing -> RnM out_thing)
               -> HsImplicitBndrs GhcRn in_thing
               -> RnM (HsImplicitBndrs DocNameI out_thing)
renameImplicit rn_thing (HsIB { hsib_body = thing })
  = do { thing' <- rn_thing thing
       ; return (HsIB { hsib_body = thing'
                      , hsib_ext = noExt }) }
renameImplicit _ (XHsImplicitBndrs _) = panic "haddock:renameImplicit"

renameWc :: (in_thing -> RnM out_thing)
         -> HsWildCardBndrs GhcRn in_thing
         -> RnM (HsWildCardBndrs DocNameI out_thing)
renameWc rn_thing (HsWC { hswc_body = thing })
  = do { thing' <- rn_thing thing
       ; return (HsWC { hswc_body = thing'
                      , hswc_ext = noExt }) }
renameWc _ (XHsWildCardBndrs _) = panic "haddock:renameWc"

renameDocInstance :: DocInstance GhcRn -> RnM (DocInstance DocNameI)
renameDocInstance (inst, idoc, L l n, m) = do
  inst' <- renameInstHead inst
  n' <- rename n
  idoc' <- mapM renameDoc idoc
  return (inst', idoc', L l n', m)

renameExportItem :: ExportItem GhcRn -> RnM (ExportItem DocNameI)
renameExportItem item = case item of
  ExportModule mdl -> return (ExportModule mdl)
  ExportGroup lev id_ doc -> do
    doc' <- renameDoc doc
    return (ExportGroup lev id_ doc')
  ExportDecl decl pats doc subs instances fixities splice -> do
    decl' <- renameLDecl decl
    pats' <- renamePats pats
    doc'  <- renameDocForDecl doc
    subs' <- mapM renameSub subs
    instances' <- forM instances renameDocInstance
    fixities' <- forM fixities $ \(name, fixity) -> do
      name' <- lookupRn name
      return (name', fixity)
    return (ExportDecl decl' pats' doc' subs' instances' fixities' splice)
  ExportNoDecl x subs -> do
    x'    <- lookupRn x
    subs' <- mapM lookupRn subs
    return (ExportNoDecl x' subs')
  ExportDoc doc -> do
    doc' <- renameDoc doc
    return (ExportDoc doc')


renameSub :: (Name, DocForDecl Name) -> RnM (DocName, DocForDecl DocName)
renameSub (n,doc) = do
  n' <- rename n
  doc' <- renameDocForDecl doc
  return (n', doc')<|MERGE_RESOLUTION|>--- conflicted
+++ resolved
@@ -26,12 +26,8 @@
 import TysWiredIn ( eqTyCon_RDR )
 
 import Control.Applicative
-<<<<<<< HEAD
+import Control.Arrow ( first )
 import Control.Monad
-=======
-import Control.Arrow ( first )
-import Control.Monad hiding (mapM)
->>>>>>> 21e4f3fa
 import Data.List
 import qualified Data.Map as Map hiding ( Map )
 import Prelude hiding (mapM)
