--- conflicted
+++ resolved
@@ -1,9 +1,4 @@
-<<<<<<< HEAD
-{-# LANGUAGE DeriveDataTypeable, DeriveFunctor, DeriveFoldable, DeriveTraversable, StandaloneDeriving #-}
-{-# LANGUAGE TypeFamilies #-}
-=======
 {-# LANGUAGE DeriveDataTypeable, DeriveFunctor, DeriveFoldable, DeriveTraversable, StandaloneDeriving, TypeFamilies #-}
->>>>>>> 553c7192
 {-# OPTIONS_GHC -fno-warn-orphans #-}
 -----------------------------------------------------------------------------
 -- |
@@ -285,16 +280,6 @@
      -- ^ This thing is not part of the (existing or resulting)
      -- documentation, as far as Haddock knows.
   deriving Eq
-
-type instance PostRn DocName Name     = DocName
-type instance PostRn DocName NameSet  = PlaceHolder
-type instance PostRn DocName Fixity   = PlaceHolder
-type instance PostRn DocName Bool     = PlaceHolder
-type instance PostRn DocName [Name]   = PlaceHolder
-
-type instance PostTc DocName Kind     = PlaceHolder
-type instance PostTc DocName Type     = PlaceHolder
-type instance PostTc DocName Coercion = PlaceHolder
 
 instance NamedThing DocName where
   getName (Documented name _) = name
@@ -576,7 +561,7 @@
 type instance PostRn DocName NameSet  = PlaceHolder
 type instance PostRn DocName Fixity   = PlaceHolder
 type instance PostRn DocName Bool     = PlaceHolder
-type instance PostRn DocName Name     = PlaceHolder
+type instance PostRn DocName Name     = DocName
 type instance PostRn DocName [Name]   = PlaceHolder
 
 type instance PostTc DocName Kind     = PlaceHolder
