--- conflicted
+++ resolved
@@ -278,12 +278,8 @@
 -------------------------------------------------------------------------------
 
 
-<<<<<<< HEAD
 ppDecl :: LHsDecl DocNameI
-=======
-ppDecl :: LHsDecl DocName
-       -> [(HsDecl DocName,DocForDecl DocName)]
->>>>>>> 740458ac
+       -> [(HsDecl DocNameI, DocForDecl DocName)]
        -> DocForDecl DocName
        -> [DocInstance DocNameI]
        -> [(DocName, DocForDecl DocName)]
@@ -571,11 +567,7 @@
 -------------------------------------------------------------------------------
 
 
-<<<<<<< HEAD
-ppDataDecl :: [DocInstance DocNameI] ->
-=======
-ppDataDecl :: [(HsDecl DocName,DocForDecl DocName)] -> [DocInstance DocName] ->
->>>>>>> 740458ac
+ppDataDecl :: [(HsDecl DocNameI, DocForDecl DocName)] -> [DocInstance DocNameI] ->
               [(DocName, DocForDecl DocName)] -> SrcSpan ->
               Maybe (Documentation DocName) -> TyClDecl DocNameI -> Bool ->
               LaTeX
