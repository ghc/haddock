{-# OPTIONS_GHC -fno-warn-name-shadowing #-}
-----------------------------------------------------------------------------
-- |
-- Module      :  Haddock.Backends.LaTeX
-- Copyright   :  (c) Simon Marlow      2010,
--                    Mateusz Kowalczyk 2013
-- License     :  BSD-like
--
-- Maintainer  :  haddock@projects.haskell.org
-- Stability   :  experimental
-- Portability :  portable
-----------------------------------------------------------------------------
module Haddock.Backends.LaTeX (
  ppLaTeX
) where


import Haddock.Types
import Haddock.Utils
import Haddock.GhcUtils
import Pretty hiding (Doc, quote)
import qualified Pretty

import GHC
import OccName
import Name                 ( nameOccName )
import RdrName              ( rdrNameOcc, mkRdrUnqual )
import FastString           ( unpackFS, unpackLitString, zString )
import Outputable           ( panic)
import PrelNames            ( mkUnboundName )

import qualified Data.Map as Map
import System.Directory
import System.FilePath
import Data.Char
import Control.Monad
import Data.Maybe
import Data.List

import Haddock.Doc (combineDocumentation)

-- import Debug.Trace

{- SAMPLE OUTPUT

\haddockmoduleheading{\texttt{Data.List}}
\hrulefill
{\haddockverb\begin{verbatim}
module Data.List (
    (++),  head,  last,  tail,  init,  null,  length,  map,  reverse,
  ) where\end{verbatim}}
\hrulefill

\section{Basic functions}
\begin{haddockdesc}
\item[\begin{tabular}{@{}l}
head\ ::\ {\char 91}a{\char 93}\ ->\ a
\end{tabular}]\haddockbegindoc
Extract the first element of a list, which must be non-empty.
\par

\end{haddockdesc}
\begin{haddockdesc}
\item[\begin{tabular}{@{}l}
last\ ::\ {\char 91}a{\char 93}\ ->\ a
\end{tabular}]\haddockbegindoc
Extract the last element of a list, which must be finite and non-empty.
\par

\end{haddockdesc}
-}


{- TODO
 * don't forget fixity!!
-}

ppLaTeX :: String                       -- Title
        -> Maybe String                 -- Package name
        -> [Interface]
        -> FilePath                     -- destination directory
        -> Maybe (Doc GHC.RdrName)      -- prologue text, maybe
        -> Maybe String                 -- style file
        -> FilePath
        -> IO ()

ppLaTeX title packageStr visible_ifaces odir prologue maybe_style libdir
 = do
   createDirectoryIfMissing True odir
   when (isNothing maybe_style) $
     copyFile (libdir </> "latex" </> haddockSty) (odir </> haddockSty)
   ppLaTeXTop title packageStr odir prologue maybe_style visible_ifaces
   mapM_ (ppLaTeXModule title odir) visible_ifaces


haddockSty :: FilePath
haddockSty = "haddock.sty"


type LaTeX = Pretty.Doc


ppLaTeXTop
   :: String
   -> Maybe String
   -> FilePath
   -> Maybe (Doc GHC.RdrName)
   -> Maybe String
   -> [Interface]
   -> IO ()

ppLaTeXTop doctitle packageStr odir prologue maybe_style ifaces = do

  let tex = vcat [
        text "\\documentclass{book}",
        text "\\usepackage" <> braces (maybe (text "haddock") text maybe_style),
        text "\\begin{document}",
        text "\\begin{titlepage}",
        text "\\begin{haddocktitle}",
        text doctitle,
        text "\\end{haddocktitle}",
        case prologue of
           Nothing -> empty
           Just d  -> vcat [text "\\begin{haddockprologue}",
                            rdrDocToLaTeX d,
                            text "\\end{haddockprologue}"],
        text "\\end{titlepage}",
        text "\\tableofcontents",
        vcat [ text "\\input" <> braces (text mdl) | mdl <- mods ],
        text "\\end{document}"
        ]

      mods = sort (map (moduleBasename.ifaceMod) ifaces)

      filename = odir </> (fromMaybe "haddock" packageStr <.> "tex")

  writeFile filename (show tex)


ppLaTeXModule :: String -> FilePath -> Interface -> IO ()
ppLaTeXModule _title odir iface = do
  createDirectoryIfMissing True odir
  let
      mdl = ifaceMod iface
      mdl_str = moduleString mdl

      exports = ifaceRnExportItems iface

      tex = vcat [
        text "\\haddockmoduleheading" <> braces (text mdl_str),
        text "\\label{module:" <> text mdl_str <> char '}',
        text "\\haddockbeginheader",
        verb $ vcat [
           text "module" <+> text mdl_str <+> lparen,
           text "    " <> fsep (punctuate (text ", ") $
                               map exportListItem $
                               filter forSummary exports),
           text "  ) where"
         ],
        text "\\haddockendheader" $$ text "",
        description,
        body
       ]

      description
          = (fromMaybe empty . documentationToLaTeX . ifaceRnDoc) iface

      body = processExports exports
  --
  writeFile (odir </> moduleLaTeXFile mdl) (fullRender PageMode 80 1 string_txt "" tex)


string_txt :: TextDetails -> String -> String
string_txt (Chr c)   s  = c:s
string_txt (Str s1)  s2 = s1 ++ s2
string_txt (PStr s1) s2 = unpackFS s1 ++ s2
string_txt (ZStr s1) s2 = zString s1 ++ s2
string_txt (LStr s1 _) s2 = unpackLitString s1 ++ s2


exportListItem :: ExportItem DocName -> LaTeX
exportListItem ExportDecl { expItemDecl = decl, expItemSubDocs = subdocs }
  = sep (punctuate comma . map ppDocBinder $ declNames decl) <>
     case subdocs of
       [] -> empty
       _  -> parens (sep (punctuate comma (map (ppDocBinder . fst) subdocs)))
exportListItem (ExportNoDecl y [])
  = ppDocBinder y
exportListItem (ExportNoDecl y subs)
  = ppDocBinder y <> parens (sep (punctuate comma (map ppDocBinder subs)))
exportListItem (ExportModule mdl)
  = text "module" <+> text (moduleString mdl)
exportListItem _
  = error "exportListItem"


-- Deal with a group of undocumented exports together, to avoid lots
-- of blank vertical space between them.
processExports :: [ExportItem DocName] -> LaTeX
processExports [] = empty
processExports (decl : es)
  | Just sig <- isSimpleSig decl
  = multiDecl [ ppTypeSig (map getName names) typ False
              | (names,typ) <- sig:sigs ] $$
    processExports es'
  where (sigs, es') = spanWith isSimpleSig es
processExports (ExportModule mdl : es)
  = declWithDoc (vcat [ text "module" <+> text (moduleString m) | m <- mdl:mdls ]) Nothing $$
    processExports es'
  where (mdls, es') = spanWith isExportModule es
processExports (e : es) =
  processExport e $$ processExports es


isSimpleSig :: ExportItem DocName -> Maybe ([DocName], HsType DocName)
isSimpleSig ExportDecl { expItemDecl = L _ (SigD (TypeSig lnames t))
                       , expItemMbDoc = (Documentation Nothing Nothing, argDocs) }
  | Map.null argDocs = Just (map unLoc lnames, unLoc (hsSigWcType t))
isSimpleSig _ = Nothing


isExportModule :: ExportItem DocName -> Maybe Module
isExportModule (ExportModule m) = Just m
isExportModule _ = Nothing


processExport :: ExportItem DocName -> LaTeX
processExport (ExportGroup lev _id0 doc)
  = ppDocGroup lev (docToLaTeX doc)
processExport (ExportDecl decl doc subdocs insts fixities _splice)
  = ppDecl decl doc insts subdocs fixities
processExport (ExportNoDecl y [])
  = ppDocName y
processExport (ExportNoDecl y subs)
  = ppDocName y <> parens (sep (punctuate comma (map ppDocName subs)))
processExport (ExportModule mdl)
  = declWithDoc (text "module" <+> text (moduleString mdl)) Nothing
processExport (ExportDoc doc)
  = docToLaTeX $ _doc doc


ppDocGroup :: Int -> LaTeX -> LaTeX
ppDocGroup lev doc = sec lev <> braces doc
  where sec 1 = text "\\section"
        sec 2 = text "\\subsection"
        sec 3 = text "\\subsubsection"
        sec _ = text "\\paragraph"


declNames :: LHsDecl DocName -> [DocName]
declNames (L _ decl) = case decl of
  TyClD d  -> [tcdName d]
  SigD (TypeSig lnames _ ) -> map unLoc lnames
  SigD (PatSynSig lname _) -> [unLoc lname]
  ForD (ForeignImport (L _ n) _ _ _) -> [n]
  ForD (ForeignExport (L _ n) _ _ _) -> [n]
  _ -> error "declaration not supported by declNames"


forSummary :: (ExportItem DocName) -> Bool
forSummary (ExportGroup _ _ _) = False
forSummary (ExportDoc _)       = False
forSummary _                    = True


moduleLaTeXFile :: Module -> FilePath
moduleLaTeXFile mdl = moduleBasename mdl ++ ".tex"


moduleBasename :: Module -> FilePath
moduleBasename mdl = map (\c -> if c == '.' then '-' else c)
                         (moduleNameString (moduleName mdl))


-------------------------------------------------------------------------------
-- * Decls
-------------------------------------------------------------------------------


ppDecl :: LHsDecl DocName
       -> DocForDecl DocName
       -> [DocInstance DocName]
       -> [(DocName, DocForDecl DocName)]
       -> [(DocName, Fixity)]
       -> LaTeX

ppDecl (L loc decl) (doc, fnArgsDoc) instances subdocs _fixities = case decl of
  TyClD d@(FamDecl {})          -> ppTyFam False loc doc d unicode
  TyClD d@(DataDecl {})
                                -> ppDataDecl instances subdocs loc (Just doc) d unicode
  TyClD d@(SynDecl {})          -> ppTySyn loc (doc, fnArgsDoc) d unicode
-- Family instances happen via FamInst now
--  TyClD d@(TySynonym {})
--    | Just _  <- tcdTyPats d    -> ppTyInst False loc doc d unicode
-- Family instances happen via FamInst now
  TyClD d@(ClassDecl {})    -> ppClassDecl instances loc doc subdocs d unicode
  SigD (TypeSig lnames t)   -> ppFunSig loc (doc, fnArgsDoc) (map unLoc lnames)
                                        (hsSigWcType t) unicode
  SigD (PatSynSig lname ty) ->
      ppLPatSig loc (doc, fnArgsDoc) lname ty unicode
  ForD d                         -> ppFor loc (doc, fnArgsDoc) d unicode
  InstD _                        -> empty
  _                              -> error "declaration not supported by ppDecl"
  where
    unicode = False


ppTyFam :: Bool -> SrcSpan -> Documentation DocName ->
              TyClDecl DocName -> Bool -> LaTeX
ppTyFam _ _ _ _ _ =
  error "type family declarations are currently not supported by --latex"


ppFor :: SrcSpan -> DocForDecl DocName -> ForeignDecl DocName -> Bool -> LaTeX
ppFor loc doc (ForeignImport (L _ name) typ _ _) unicode =
  ppFunSig loc doc [name] (hsSigType typ) unicode
ppFor _ _ _ _ = error "ppFor error in Haddock.Backends.LaTeX"
--  error "foreign declarations are currently not supported by --latex"


-------------------------------------------------------------------------------
-- * Type Synonyms
-------------------------------------------------------------------------------


-- we skip type patterns for now
ppTySyn :: SrcSpan -> DocForDecl DocName -> TyClDecl DocName -> Bool -> LaTeX

ppTySyn loc doc (SynDecl { tcdLName = L _ name, tcdTyVars = ltyvars
                         , tcdRhs = ltype }) unicode
  = ppTypeOrFunSig loc [name] (unLoc ltype) doc (full, hdr, char '=') unicode
  where
    hdr  = hsep (keyword "type"
                 : ppDocBinder name
                 : map ppSymName (tyvarNames ltyvars))
    full = hdr <+> char '=' <+> ppLType unicode ltype

ppTySyn _ _ _ _ = error "declaration not supported by ppTySyn"


-------------------------------------------------------------------------------
-- * Function signatures
-------------------------------------------------------------------------------


ppFunSig :: SrcSpan -> DocForDecl DocName -> [DocName] -> LHsType DocName
         -> Bool -> LaTeX
ppFunSig loc doc docnames (L _ typ) unicode =
  ppTypeOrFunSig loc docnames typ doc
    ( ppTypeSig names typ False
    , hsep . punctuate comma $ map ppSymName names
    , dcolon unicode)
    unicode
 where
   names = map getName docnames

ppLPatSig :: SrcSpan -> DocForDecl DocName -> Located DocName
          -> LHsSigType DocName
          -> Bool -> LaTeX
ppLPatSig _loc (doc, _argDocs) (L _ name) ty unicode
  = declWithDoc pref1 (documentationToLaTeX doc)
  where
    pref1 = hsep [ keyword "pattern"
                 , ppDocBinder name
                 , dcolon unicode
                 , ppLType unicode (hsSigType ty)
                 ]

ppTypeOrFunSig :: SrcSpan -> [DocName] -> HsType DocName
               -> DocForDecl DocName -> (LaTeX, LaTeX, LaTeX)
               -> Bool -> LaTeX
ppTypeOrFunSig _ _ typ (doc, argDocs) (pref1, pref2, sep0)
               unicode
  | Map.null argDocs =
      declWithDoc pref1 (documentationToLaTeX doc)
  | otherwise        =
      declWithDoc pref2 $ Just $
        text "\\haddockbeginargs" $$
        do_args 0 sep0 typ $$
        text "\\end{tabulary}\\par" $$
        fromMaybe empty (documentationToLaTeX doc)
  where
     do_largs n leader (L _ t) = do_args n leader t

     arg_doc n = rDoc . fmap _doc $ Map.lookup n argDocs

     do_args :: Int -> LaTeX -> HsType DocName -> LaTeX
     do_args _n leader (HsForAllTy tvs ltype)
       = decltt leader
         <-> decltt (hsep (forallSymbol unicode : ppTyVars tvs ++ [dot]))
         <+> ppLType unicode ltype
     do_args n leader (HsQualTy lctxt ltype)
       = decltt leader
         <-> ppLContextNoArrow lctxt unicode <+> nl $$
             do_largs n (darrow unicode) ltype
     do_args n leader (HsFunTy lt r)
       = decltt leader <-> decltt (ppLFunLhType unicode lt) <-> arg_doc n <+> nl $$
         do_largs (n+1) (arrow unicode) r
     do_args n leader t
       = decltt leader <-> decltt (ppType unicode t) <-> arg_doc n <+> nl


ppTypeSig :: [Name] -> HsType DocName  -> Bool -> LaTeX
ppTypeSig nms ty unicode =
  hsep (punctuate comma $ map ppSymName nms)
    <+> dcolon unicode
    <+> ppType unicode ty


ppTyVars :: [LHsTyVarBndr DocName] -> [LaTeX]
ppTyVars = map (ppSymName . getName . hsLTyVarName)


tyvarNames :: LHsQTyVars DocName -> [Name]
tyvarNames = map (getName . hsLTyVarName) . hsQTvBndrs


declWithDoc :: LaTeX -> Maybe LaTeX -> LaTeX
declWithDoc decl doc =
   text "\\begin{haddockdesc}" $$
   text "\\item[\\begin{tabular}{@{}l}" $$
   text (latexMonoFilter (show decl)) $$
   text "\\end{tabular}]" <>
       (if isNothing doc then empty else text "\\haddockbegindoc") $$
   maybe empty id doc $$
   text "\\end{haddockdesc}"


-- in a group of decls, we don't put them all in the same tabular,
-- because that would prevent the group being broken over a page
-- boundary (breaks Foreign.C.Error for example).
multiDecl :: [LaTeX] -> LaTeX
multiDecl decls =
   text "\\begin{haddockdesc}" $$
   vcat [
      text "\\item[" $$
      text (latexMonoFilter (show decl)) $$
      text "]"
      | decl <- decls ] $$
   text "\\end{haddockdesc}"


-------------------------------------------------------------------------------
-- * Rendering Doc
-------------------------------------------------------------------------------


maybeDoc :: Maybe (Doc DocName) -> LaTeX
maybeDoc = maybe empty docToLaTeX


-- for table cells, we strip paragraphs out to avoid extra vertical space
-- and don't add a quote environment.
rDoc  :: Maybe (Doc DocName) -> LaTeX
rDoc = maybeDoc . fmap latexStripTrailingWhitespace


-------------------------------------------------------------------------------
-- * Class declarations
-------------------------------------------------------------------------------


ppClassHdr :: Bool -> Located [LHsType DocName] -> DocName
           -> LHsQTyVars DocName -> [Located ([Located DocName], [Located DocName])]
           -> Bool -> LaTeX
ppClassHdr summ lctxt n tvs fds unicode =
  keyword "class"
  <+> (if not . null . unLoc $ lctxt then ppLContext lctxt unicode else empty)
  <+> ppAppDocNameNames summ n (tyvarNames tvs)
  <+> ppFds fds unicode


ppFds :: [Located ([Located DocName], [Located DocName])] -> Bool -> LaTeX
ppFds fds unicode =
  if null fds then empty else
    char '|' <+> hsep (punctuate comma (map (fundep . unLoc) fds))
  where
    fundep (vars1,vars2) = hsep (map (ppDocName . unLoc) vars1) <+> arrow unicode <+>
                           hsep (map (ppDocName . unLoc) vars2)


ppClassDecl :: [DocInstance DocName] -> SrcSpan
            -> Documentation DocName -> [(DocName, DocForDecl DocName)]
            -> TyClDecl DocName -> Bool -> LaTeX
ppClassDecl instances loc doc subdocs
  (ClassDecl { tcdCtxt = lctxt, tcdLName = lname, tcdTyVars = ltyvars, tcdFDs = lfds
             , tcdSigs = lsigs, tcdATs = ats, tcdATDefs = at_defs }) unicode
  = declWithDoc classheader (if null body then Nothing else Just (vcat body)) $$
    instancesBit
  where
    classheader
      | null lsigs = hdr unicode
      | otherwise  = hdr unicode <+> keyword "where"

    hdr = ppClassHdr False lctxt (unLoc lname) ltyvars lfds

    body = catMaybes [documentationToLaTeX doc, body_]

    body_
      | null lsigs, null ats, null at_defs = Nothing
      | null ats, null at_defs = Just methodTable
---     | otherwise = atTable $$ methodTable
      | otherwise = error "LaTeX.ppClassDecl"

    methodTable =
      text "\\haddockpremethods{}\\textbf{Methods}" $$
      vcat  [ ppFunSig loc doc names (hsSigWcType typ) unicode
            | L _ (TypeSig lnames typ) <- lsigs
            , let doc = lookupAnySubdoc (head names) subdocs
                  names = map unLoc lnames ]
              -- FIXME: is taking just the first name ok? Is it possible that
              -- there are different subdocs for different names in a single
              -- type signature?

    instancesBit = ppDocInstances unicode instances

ppClassDecl _ _ _ _ _ _ = error "declaration type not supported by ppShortClassDecl"

ppDocInstances :: Bool -> [DocInstance DocName] -> LaTeX
ppDocInstances _unicode [] = empty
ppDocInstances unicode (i : rest)
  | Just ihead <- isUndocdInstance i
  = declWithDoc (vcat (map (ppInstDecl unicode) (ihead:is))) Nothing $$
    ppDocInstances unicode rest'
  | otherwise
  = ppDocInstance unicode i $$ ppDocInstances unicode rest
  where
    (is, rest') = spanWith isUndocdInstance rest

isUndocdInstance :: DocInstance a -> Maybe (InstHead a)
isUndocdInstance (i,Nothing) = Just i
isUndocdInstance _ = Nothing

-- | Print a possibly commented instance. The instance header is printed inside
-- an 'argBox'. The comment is printed to the right of the box in normal comment
-- style.
ppDocInstance :: Bool -> DocInstance DocName -> LaTeX
ppDocInstance unicode (instHead, doc) =
  declWithDoc (ppInstDecl unicode instHead) (fmap docToLaTeX $ fmap _doc doc)


ppInstDecl :: Bool -> InstHead DocName -> LaTeX
ppInstDecl unicode instHead = keyword "instance" <+> ppInstHead unicode instHead


ppInstHead :: Bool -> InstHead DocName -> LaTeX
ppInstHead unicode (n, ks, ts, ClassInst ctx) = ppContextNoLocs ctx unicode <+> ppAppNameTypes n ks ts unicode
ppInstHead unicode (n, ks, ts, TypeInst rhs) = keyword "type"
  <+> ppAppNameTypes n ks ts unicode
  <+> maybe empty (\t -> equals <+> ppType unicode t) rhs
ppInstHead _unicode (_n, _ks, _ts, DataInst _dd) =
  error "data instances not supported by --latex yet"

lookupAnySubdoc :: (Eq name1) =>
                   name1 -> [(name1, DocForDecl name2)] -> DocForDecl name2
lookupAnySubdoc n subdocs = case lookup n subdocs of
  Nothing -> noDocForDecl
  Just docs -> docs


-------------------------------------------------------------------------------
-- * Data & newtype declarations
-------------------------------------------------------------------------------


ppDataDecl :: [DocInstance DocName] ->
              [(DocName, DocForDecl DocName)] -> SrcSpan ->
              Maybe (Documentation DocName) -> TyClDecl DocName -> Bool ->
              LaTeX
ppDataDecl instances subdocs _loc doc dataDecl unicode

   =  declWithDoc (ppDataHeader dataDecl unicode <+> whereBit)
                  (if null body then Nothing else Just (vcat body))
   $$ instancesBit

  where
    cons      = dd_cons (tcdDataDefn dataDecl)
    resTy     = (con_res . unLoc . head) cons

    body = catMaybes [constrBit, doc >>= documentationToLaTeX]

    (whereBit, leaders)
      | null cons = (empty,[])
      | otherwise = case resTy of
        ResTyGADT _ _ -> (decltt (keyword "where"), repeat empty)
        _             -> (empty, (decltt (text "=") : repeat (decltt (text "|"))))

    constrBit
      | null cons = Nothing
      | otherwise = Just $
          text "\\haddockbeginconstrs" $$
          vcat (zipWith (ppSideBySideConstr subdocs unicode) leaders cons) $$
          text "\\end{tabulary}\\par"

    instancesBit = ppDocInstances unicode instances


-- ppConstrHdr is for (non-GADT) existentials constructors' syntax
ppConstrHdr :: Bool -> [Name] -> HsContext DocName -> Bool -> LaTeX
ppConstrHdr forall tvs ctxt unicode
 = (if null tvs then empty else ppForall)
   <+>
   (if null ctxt then empty else ppContextNoArrow ctxt unicode <+> darrow unicode <+> text " ")
  where
    ppForall = case forall of
      True  -> forallSymbol unicode <+> hsep (map ppName tvs) <+> text ". "
      False -> empty


ppSideBySideConstr :: [(DocName, DocForDecl DocName)] -> Bool -> LaTeX
                   -> LConDecl DocName -> LaTeX
ppSideBySideConstr subdocs unicode leader (L loc con) =
  leader <->
  case con_res con of
  ResTyH98 -> case con_details con of

    PrefixCon args ->
      decltt (hsep ((header_ unicode <+> ppOcc) :
                 map (ppLParendType unicode) args))
      <-> rDoc mbDoc <+> nl

    RecCon (L _ fields) ->
      (decltt (header_ unicode <+> ppOcc)
        <-> rDoc mbDoc <+> nl)
      $$
      doRecordFields fields

    InfixCon arg1 arg2 ->
      decltt (hsep [ header_ unicode <+> ppLParendType unicode arg1,
                 ppOcc,
                 ppLParendType unicode arg2 ])
      <-> rDoc mbDoc <+> nl

  ResTyGADT _ resTy -> case con_details con of
    -- prefix & infix could also use hsConDeclArgTys if it seemed to
    -- simplify the code.
    PrefixCon args -> doGADTCon args resTy
    cd@(RecCon (L _ fields)) -> doGADTCon (hsConDeclArgTys cd) resTy <+> nl $$
                                     doRecordFields fields
    InfixCon arg1 arg2 -> doGADTCon [arg1, arg2] resTy

 where
    doRecordFields fields =
        vcat (map (ppSideBySideField subdocs unicode) (map unLoc fields))

    doGADTCon args resTy = decltt (ppOcc <+> dcolon unicode <+>
                               ppLType unicode (mk_forall $ mk_phi $
                                                foldr mkFunTy resTy args)
                            ) <-> rDoc mbDoc


    header_ = ppConstrHdr (con_explicit con) tyVars context
    occ     = map (nameOccName . getName . unLoc) $ con_names con
    ppOcc   = case occ of
      [one] -> ppBinder one
      _     -> cat (punctuate comma (map ppBinder occ))
    ltvs    = con_qvars con
    tyVars  = tyvarNames (con_qvars con)
    context = unLoc (con_cxt con)

    mk_forall ty | con_explicit con = L loc (HsForAllTy (hsQTvBndrs ltvs) ty)
                 | otherwise        = ty
    mk_phi ty | null context = ty
              | otherwise    = L loc (HsQualTy (con_cxt con) ty)

    -- don't use "con_doc con", in case it's reconstructed from a .hi file,
    -- or also because we want Haddock to do the doc-parsing, not GHC.
    mbDoc = case con_names con of
              [] -> panic "empty con_names"
              (cn:_) -> lookup (unLoc cn) subdocs >>=
                        fmap _doc . combineDocumentation . fst
    mkFunTy a b = noLoc (HsFunTy a b)


ppSideBySideField :: [(DocName, DocForDecl DocName)] -> Bool -> ConDeclField DocName ->  LaTeX
ppSideBySideField subdocs unicode (ConDeclField names ltype _) =
  decltt (cat (punctuate comma (map (ppBinder . rdrNameOcc . rdrNameFieldOcc . unLoc) names))
    <+> dcolon unicode <+> ppLType unicode ltype) <-> rDoc mbDoc
  where
    -- don't use cd_fld_doc for same reason we don't use con_doc above
    -- Where there is more than one name, they all have the same documentation
    mbDoc = lookup (selectorFieldOcc $ unLoc $ head names) subdocs >>= fmap _doc . combineDocumentation . fst

-- {-
-- ppHsFullConstr :: HsConDecl -> LaTeX
-- ppHsFullConstr (HsConDecl _ nm tvs ctxt typeList doc) =
--      declWithDoc False doc (
-- 	hsep ((ppHsConstrHdr tvs ctxt +++
-- 		ppHsBinder False nm) : map ppHsBangType typeList)
--       )
-- ppHsFullConstr (HsRecDecl _ nm tvs ctxt fields doc) =
--    td << vanillaTable << (
--      case doc of
--        Nothing -> aboves [hdr, fields_html]
--        Just _  -> aboves [hdr, constr_doc, fields_html]
--    )
--
--   where hdr = declBox (ppHsConstrHdr tvs ctxt +++ ppHsBinder False nm)
--
-- 	constr_doc
-- 	  | isJust doc = docBox (docToLaTeX (fromJust doc))
-- 	  | otherwise  = LaTeX.emptyTable
--
-- 	fields_html =
-- 	   td <<
-- 	      table ! [width "100%", cellpadding 0, cellspacing 8] << (
-- 		   aboves (map ppFullField (concat (map expandField fields)))
-- 		)
-- -}
--
-- ppShortField :: Bool -> Bool -> ConDeclField DocName -> LaTeX
-- ppShortField summary unicode (ConDeclField (L _ name) ltype _)
--   = tda [theclass "recfield"] << (
--       ppBinder summary (docNameOcc name)
--       <+> dcolon unicode <+> ppLType unicode ltype
--     )
--
-- {-
-- ppFullField :: HsFieldDecl -> LaTeX
-- ppFullField (HsFieldDecl [n] ty doc)
--   = declWithDoc False doc (
-- 	ppHsBinder False n <+> dcolon <+> ppHsBangType ty
--     )
-- ppFullField _ = error "ppFullField"
--
-- expandField :: HsFieldDecl -> [HsFieldDecl]
-- expandField (HsFieldDecl ns ty doc) = [ HsFieldDecl [n] ty doc | n <- ns ]
-- -}


-- | Print the LHS of a data\/newtype declaration.
-- Currently doesn't handle 'data instance' decls or kind signatures
ppDataHeader :: TyClDecl DocName -> Bool -> LaTeX
ppDataHeader (DataDecl { tcdLName = L _ name, tcdTyVars = tyvars
                       , tcdDataDefn = HsDataDefn { dd_ND = nd, dd_ctxt = ctxt } }) unicode
  = -- newtype or data
    (case nd of { NewType -> keyword "newtype"; DataType -> keyword "data" }) <+>
    -- context
    ppLContext ctxt unicode <+>
    -- T a b c ..., or a :+: b
    ppAppDocNameNames False name (tyvarNames tyvars)
ppDataHeader _ _ = error "ppDataHeader: illegal argument"

--------------------------------------------------------------------------------
-- * Type applications
--------------------------------------------------------------------------------


-- | Print an application of a DocName and two lists of HsTypes (kinds, types)
ppAppNameTypes :: DocName -> [HsType DocName] -> [HsType DocName] -> Bool -> LaTeX
ppAppNameTypes n ks ts unicode = ppTypeApp n ks ts ppDocName (ppParendType unicode)


-- | Print an application of a DocName and a list of Names
ppAppDocNameNames :: Bool -> DocName -> [Name] -> LaTeX
ppAppDocNameNames _summ n ns =
  ppTypeApp n [] ns (ppBinder . nameOccName . getName) ppSymName


-- | General printing of type applications
ppTypeApp :: DocName -> [a] -> [a] -> (DocName -> LaTeX) -> (a -> LaTeX) -> LaTeX
ppTypeApp n [] (t1:t2:rest) ppDN ppT
  | operator, not . null $ rest = parens opApp <+> hsep (map ppT rest)
  | operator                    = opApp
  where
    operator = isNameSym . getName $ n
    opApp = ppT t1 <+> ppDN n <+> ppT t2

ppTypeApp n ks ts ppDN ppT = ppDN n <+> hsep (map ppT $ ks ++ ts)


-------------------------------------------------------------------------------
-- * Contexts
-------------------------------------------------------------------------------


ppLContext, ppLContextNoArrow :: Located (HsContext DocName) -> Bool -> LaTeX
ppLContext        = ppContext        . unLoc
ppLContextNoArrow = ppContextNoArrow . unLoc

ppContextNoLocsMaybe :: [HsType DocName] -> Bool -> Maybe LaTeX
ppContextNoLocsMaybe [] _ = Nothing
ppContextNoLocsMaybe cxt unicode = Just $ pp_hs_context cxt unicode

ppContextNoArrow :: HsContext DocName -> Bool -> LaTeX
ppContextNoArrow cxt unicode = fromMaybe empty $
                               ppContextNoLocsMaybe (map unLoc cxt) unicode


ppContextNoLocs :: [HsType DocName] -> Bool -> LaTeX
ppContextNoLocs cxt unicode = maybe empty (<+> darrow unicode) $
                              ppContextNoLocsMaybe cxt unicode


ppContext :: HsContext DocName -> Bool -> LaTeX
ppContext cxt unicode = ppContextNoLocs (map unLoc cxt) unicode


pp_hs_context :: [HsType DocName] -> Bool -> LaTeX
pp_hs_context []  _       = empty
pp_hs_context [p] unicode = ppType unicode p
pp_hs_context cxt unicode = parenList (map (ppType unicode) cxt)


-------------------------------------------------------------------------------
-- * Types and contexts
-------------------------------------------------------------------------------


ppBang :: HsSrcBang -> LaTeX
ppBang (HsSrcBang _ _ SrcStrict) = char '!'
ppBang (HsSrcBang _ _ SrcLazy)   = char '~'
ppBang _                         = empty


tupleParens :: HsTupleSort -> [LaTeX] -> LaTeX
tupleParens HsUnboxedTuple = ubxParenList
tupleParens _              = parenList


-------------------------------------------------------------------------------
-- * Rendering of HsType
--
-- Stolen from Html and tweaked for LaTeX generation
-------------------------------------------------------------------------------


pREC_TOP, pREC_FUN, pREC_OP, pREC_CON :: Int

pREC_TOP = (0 :: Int)   -- type in ParseIface.y in GHC
pREC_FUN = (1 :: Int)   -- btype in ParseIface.y in GHC
                        -- Used for LH arg of (->)
pREC_OP  = (2 :: Int)   -- Used for arg of any infix operator
                        -- (we don't keep their fixities around)
pREC_CON = (3 :: Int)   -- Used for arg of type applicn:
                        -- always parenthesise unless atomic

maybeParen :: Int           -- Precedence of context
           -> Int           -- Precedence of top-level operator
           -> LaTeX -> LaTeX  -- Wrap in parens if (ctxt >= op)
maybeParen ctxt_prec op_prec p | ctxt_prec >= op_prec = parens p
                               | otherwise            = p


ppLType, ppLParendType, ppLFunLhType :: Bool -> Located (HsType DocName) -> LaTeX
ppLType       unicode y = ppType unicode (unLoc y)
ppLParendType unicode y = ppParendType unicode (unLoc y)
ppLFunLhType  unicode y = ppFunLhType unicode (unLoc y)


ppType, ppParendType, ppFunLhType :: Bool -> HsType DocName -> LaTeX
ppType       unicode ty = ppr_mono_ty pREC_TOP ty unicode
ppParendType unicode ty = ppr_mono_ty pREC_CON ty unicode
ppFunLhType  unicode ty = ppr_mono_ty pREC_FUN ty unicode

ppLKind :: Bool -> LHsKind DocName -> LaTeX
ppLKind unicode y = ppKind unicode (unLoc y)

ppKind :: Bool -> HsKind DocName -> LaTeX
ppKind unicode ki = ppr_mono_ty pREC_TOP ki unicode


-- Drop top-level for-all type variables in user style
-- since they are implicit in Haskell

ppr_mono_lty :: Int -> LHsType DocName -> Bool -> LaTeX
ppr_mono_lty ctxt_prec ty unicode = ppr_mono_ty ctxt_prec (unLoc ty) unicode


ppr_mono_ty :: Int -> HsType DocName -> Bool -> LaTeX
ppr_mono_ty ctxt_prec (HsForAllTy tvs ty) unicode
  = maybeParen ctxt_prec pREC_FUN $
<<<<<<< HEAD
    sep [ hsep (forallSymbol unicode : ppTyVars tvs) <> dot
        , ppr_mono_lty pREC_TOP ty unicode ]
ppr_mono_ty ctxt_prec (HsQualTy ctxt ty) unicode
  = maybeParen ctxt_prec pREC_FUN $
    sep [ ppLContext ctxt unicode
        , ppr_mono_lty pREC_TOP ty unicode ]
=======
    hsep [ppForAll expl tvs ctxt' unicode, ppr_mono_lty pREC_TOP ty unicode]
 where
   anonWC :: HsType DocName
   anonWC = HsWildCardTy (AnonWildCard (noLoc (Undocumented underscore)))
   underscore = mkUnboundName (mkRdrUnqual (mkTyVarOcc "_"))
   ctxt'
     | Just loc <- extra = (++ [L loc anonWC]) `fmap` ctxt
     | otherwise         = ctxt
>>>>>>> fcd1bb71

ppr_mono_ty _         (HsBangTy b ty)     u = ppBang b <> ppLParendType u ty
ppr_mono_ty _         (HsTyVar (L _ name)) _ = ppDocName name
ppr_mono_ty ctxt_prec (HsFunTy ty1 ty2)   u = ppr_fun_ty ctxt_prec ty1 ty2 u
ppr_mono_ty _         (HsTupleTy con tys) u = tupleParens con (map (ppLType u) tys)
ppr_mono_ty _         (HsKindSig ty kind) u = parens (ppr_mono_lty pREC_TOP ty u <+> dcolon u <+> ppLKind u kind)
ppr_mono_ty _         (HsListTy ty)       u = brackets (ppr_mono_lty pREC_TOP ty u)
ppr_mono_ty _         (HsPArrTy ty)       u = pabrackets (ppr_mono_lty pREC_TOP ty u)
ppr_mono_ty _         (HsIParamTy n ty)   u = brackets (ppIPName n <+> dcolon u <+> ppr_mono_lty pREC_TOP ty u)
ppr_mono_ty _         (HsSpliceTy {})     _ = error "ppr_mono_ty HsSpliceTy"
ppr_mono_ty _         (HsRecTy {})        _ = error "ppr_mono_ty HsRecTy"
ppr_mono_ty _         (HsCoreTy {})       _ = error "ppr_mono_ty HsCoreTy"
ppr_mono_ty _         (HsExplicitListTy _ tys) u = Pretty.quote $ brackets $ hsep $ punctuate comma $ map (ppLType u) tys
ppr_mono_ty _         (HsExplicitTupleTy _ tys) u = Pretty.quote $ parenList $ map (ppLType u) tys
ppr_mono_ty _         (HsWrapTy {})       _ = error "ppr_mono_ty HsWrapTy"

ppr_mono_ty ctxt_prec (HsEqTy ty1 ty2) unicode
  = maybeParen ctxt_prec pREC_OP $
    ppr_mono_lty pREC_OP ty1 unicode <+> char '~' <+> ppr_mono_lty pREC_OP ty2 unicode

ppr_mono_ty ctxt_prec (HsAppTy fun_ty arg_ty) unicode
  = maybeParen ctxt_prec pREC_CON $
    hsep [ppr_mono_lty pREC_FUN fun_ty unicode, ppr_mono_lty pREC_CON arg_ty unicode]

ppr_mono_ty ctxt_prec (HsOpTy ty1 (_, op) ty2) unicode
  = maybeParen ctxt_prec pREC_FUN $
    ppr_mono_lty pREC_OP ty1 unicode <+> ppr_op <+> ppr_mono_lty pREC_OP ty2 unicode
  where
    ppr_op = if not (isSymOcc occName) then char '`' <> ppLDocName op <> char '`' else ppLDocName op
    occName = nameOccName . getName . unLoc $ op

ppr_mono_ty ctxt_prec (HsParTy ty) unicode
--  = parens (ppr_mono_lty pREC_TOP ty)
  = ppr_mono_lty ctxt_prec ty unicode

ppr_mono_ty ctxt_prec (HsDocTy ty _) unicode
  = ppr_mono_lty ctxt_prec ty unicode

ppr_mono_ty _ (HsWildCardTy (AnonWildCard _)) _ = char '_'

ppr_mono_ty _ (HsWildCardTy (NamedWildCard (L _ name))) _ = ppDocName name

ppr_mono_ty _ (HsTyLit t) u = ppr_tylit t u


ppr_tylit :: HsTyLit -> Bool -> LaTeX
ppr_tylit (HsNumTy _ n) _ = integer n
ppr_tylit (HsStrTy _ s) _ = text (show s)
  -- XXX: Ok in verbatim, but not otherwise
  -- XXX: Do something with Unicode parameter?


ppr_fun_ty :: Int -> LHsType DocName -> LHsType DocName -> Bool -> LaTeX
ppr_fun_ty ctxt_prec ty1 ty2 unicode
  = let p1 = ppr_mono_lty pREC_FUN ty1 unicode
        p2 = ppr_mono_lty pREC_TOP ty2 unicode
    in
    maybeParen ctxt_prec pREC_FUN $
    sep [p1, arrow unicode <+> p2]


-------------------------------------------------------------------------------
-- * Names
-------------------------------------------------------------------------------


ppBinder :: OccName -> LaTeX
ppBinder n
  | isInfixName n = parens $ ppOccName n
  | otherwise     = ppOccName n

isInfixName :: OccName -> Bool
isInfixName n = isVarSym n || isConSym n

ppSymName :: Name -> LaTeX
ppSymName name
  | isNameSym name = parens $ ppName name
  | otherwise = ppName name


ppVerbOccName :: OccName -> LaTeX
ppVerbOccName = text . latexFilter . occNameString

ppIPName :: HsIPName -> LaTeX
ppIPName ip = text $ unpackFS $ hsIPNameFS ip

ppOccName :: OccName -> LaTeX
ppOccName = text . occNameString


ppVerbDocName :: DocName -> LaTeX
ppVerbDocName = ppVerbOccName . nameOccName . getName


ppVerbRdrName :: RdrName -> LaTeX
ppVerbRdrName = ppVerbOccName . rdrNameOcc


ppDocName :: DocName -> LaTeX
ppDocName = ppOccName . nameOccName . getName


ppLDocName :: Located DocName -> LaTeX
ppLDocName (L _ d) = ppDocName d


ppDocBinder :: DocName -> LaTeX
ppDocBinder = ppBinder . nameOccName . getName


ppName :: Name -> LaTeX
ppName = ppOccName . nameOccName


latexFilter :: String -> String
latexFilter = foldr latexMunge ""


latexMonoFilter :: String -> String
latexMonoFilter = foldr latexMonoMunge ""


latexMunge :: Char -> String -> String
latexMunge '#'  s = "{\\char '43}" ++ s
latexMunge '$'  s = "{\\char '44}" ++ s
latexMunge '%'  s = "{\\char '45}" ++ s
latexMunge '&'  s = "{\\char '46}" ++ s
latexMunge '~'  s = "{\\char '176}" ++ s
latexMunge '_'  s = "{\\char '137}" ++ s
latexMunge '^'  s = "{\\char '136}" ++ s
latexMunge '\\' s = "{\\char '134}" ++ s
latexMunge '{'  s = "{\\char '173}" ++ s
latexMunge '}'  s = "{\\char '175}" ++ s
latexMunge '['  s = "{\\char 91}" ++ s
latexMunge ']'  s = "{\\char 93}" ++ s
latexMunge c    s = c : s


latexMonoMunge :: Char -> String -> String
latexMonoMunge ' ' s = '\\' : ' ' : s
latexMonoMunge '\n' s = '\\' : '\\' : s
latexMonoMunge c   s = latexMunge c s


-------------------------------------------------------------------------------
-- * Doc Markup
-------------------------------------------------------------------------------


parLatexMarkup :: (a -> LaTeX) -> DocMarkup a (StringContext -> LaTeX)
parLatexMarkup ppId = Markup {
  markupParagraph            = \p v -> p v <> text "\\par" $$ text "",
  markupEmpty                = \_ -> empty,
  markupString               = \s v -> text (fixString v s),
  markupAppend               = \l r v -> l v <> r v,
  markupIdentifier           = markupId ppId,
  markupIdentifierUnchecked  = markupId (ppVerbOccName . snd),
  markupModule               = \m _ -> let (mdl,_ref) = break (=='#') m in tt (text mdl),
  markupWarning              = \p v -> emph (p v),
  markupEmphasis             = \p v -> emph (p v),
  markupBold                 = \p v -> bold (p v),
  markupMonospaced           = \p _ -> tt (p Mono),
  markupUnorderedList        = \p v -> itemizedList (map ($v) p) $$ text "",
  markupPic                  = \p _ -> markupPic p,
  markupOrderedList          = \p v -> enumeratedList (map ($v) p) $$ text "",
  markupDefList              = \l v -> descriptionList (map (\(a,b) -> (a v, b v)) l),
  markupCodeBlock            = \p _ -> quote (verb (p Verb)) $$ text "",
  markupHyperlink            = \l _ -> markupLink l,
  markupAName                = \_ _ -> empty,
  markupProperty             = \p _ -> quote $ verb $ text p,
  markupExample              = \e _ -> quote $ verb $ text $ unlines $ map exampleToString e,
  markupHeader               = \(Header l h) p -> header l (h p)
  }
  where
    header 1 d = text "\\section*" <> braces d
    header 2 d = text "\\subsection*" <> braces d
    header l d
      | l > 0 && l <= 6 = text "\\subsubsection*" <> braces d
    header l _ = error $ "impossible header level in LaTeX generation: " ++ show l

    fixString Plain s = latexFilter s
    fixString Verb  s = s
    fixString Mono  s = latexMonoFilter s

    markupLink (Hyperlink url mLabel) = case mLabel of
      Just label -> text "\\href" <> braces (text url) <> braces (text label)
      Nothing    -> text "\\url"  <> braces (text url)

    -- Is there a better way of doing this? Just a space is an aribtrary choice.
    markupPic (Picture uri title) = parens (imageText title)
      where
        imageText Nothing = beg
        imageText (Just t) = beg <> text " " <> text t

        beg = text "image: " <> text uri

    markupId ppId_ id v =
      case v of
        Verb  -> theid
        Mono  -> theid
        Plain -> text "\\haddockid" <> braces theid
      where theid = ppId_ id


latexMarkup :: DocMarkup DocName (StringContext -> LaTeX)
latexMarkup = parLatexMarkup ppVerbDocName


rdrLatexMarkup :: DocMarkup RdrName (StringContext -> LaTeX)
rdrLatexMarkup = parLatexMarkup ppVerbRdrName


docToLaTeX :: Doc DocName -> LaTeX
docToLaTeX doc = markup latexMarkup doc Plain


documentationToLaTeX :: Documentation DocName -> Maybe LaTeX
documentationToLaTeX = fmap docToLaTeX . fmap _doc . combineDocumentation


rdrDocToLaTeX :: Doc RdrName -> LaTeX
rdrDocToLaTeX doc = markup rdrLatexMarkup doc Plain


data StringContext = Plain | Verb | Mono


latexStripTrailingWhitespace :: Doc a -> Doc a
latexStripTrailingWhitespace (DocString s)
  | null s'   = DocEmpty
  | otherwise = DocString s
  where s' = reverse (dropWhile isSpace (reverse s))
latexStripTrailingWhitespace (DocAppend l r)
  | DocEmpty <- r' = latexStripTrailingWhitespace l
  | otherwise      = DocAppend l r'
  where
    r' = latexStripTrailingWhitespace r
latexStripTrailingWhitespace (DocParagraph p) =
  latexStripTrailingWhitespace p
latexStripTrailingWhitespace other = other


-------------------------------------------------------------------------------
-- * LaTeX utils
-------------------------------------------------------------------------------


itemizedList :: [LaTeX] -> LaTeX
itemizedList items =
  text "\\begin{itemize}" $$
  vcat (map (text "\\item" $$) items) $$
  text "\\end{itemize}"


enumeratedList :: [LaTeX] -> LaTeX
enumeratedList items =
  text "\\begin{enumerate}" $$
  vcat (map (text "\\item " $$) items) $$
  text "\\end{enumerate}"


descriptionList :: [(LaTeX,LaTeX)] -> LaTeX
descriptionList items =
  text "\\begin{description}" $$
  vcat (map (\(a,b) -> text "\\item" <> brackets a <+> b) items) $$
  text "\\end{description}"


tt :: LaTeX -> LaTeX
tt ltx = text "\\haddocktt" <> braces ltx


decltt :: LaTeX -> LaTeX
decltt ltx = text "\\haddockdecltt" <> braces ltx


emph :: LaTeX -> LaTeX
emph ltx = text "\\emph" <> braces ltx

bold :: LaTeX -> LaTeX
bold ltx = text "\\textbf" <> braces ltx

verb :: LaTeX -> LaTeX
verb doc = text "{\\haddockverb\\begin{verbatim}" $$ doc <> text "\\end{verbatim}}"
   -- NB. swallow a trailing \n in the verbatim text by appending the
   -- \end{verbatim} directly, otherwise we get spurious blank lines at the
   -- end of code blocks.


quote :: LaTeX -> LaTeX
quote doc = text "\\begin{quote}" $$ doc $$ text "\\end{quote}"


dcolon, arrow, darrow, forallSymbol :: Bool -> LaTeX
dcolon unicode = text (if unicode then "∷" else "::")
arrow  unicode = text (if unicode then "→" else "->")
darrow unicode = text (if unicode then "⇒" else "=>")
forallSymbol unicode = text (if unicode then "∀" else "forall")


dot :: LaTeX
dot = char '.'


parenList :: [LaTeX] -> LaTeX
parenList = parens . hsep . punctuate comma


ubxParenList :: [LaTeX] -> LaTeX
ubxParenList = ubxparens . hsep . punctuate comma


ubxparens :: LaTeX -> LaTeX
ubxparens h = text "(#" <> h <> text "#)"


pabrackets :: LaTeX -> LaTeX
pabrackets h = text "[:" <> h <> text ":]"


nl :: LaTeX
nl = text "\\\\"


keyword :: String -> LaTeX
keyword = text


infixr 4 <->  -- combining table cells
(<->) :: LaTeX -> LaTeX -> LaTeX
a <-> b = a <+> char '&' <+> b<|MERGE_RESOLUTION|>--- conflicted
+++ resolved
@@ -870,23 +870,12 @@
 ppr_mono_ty :: Int -> HsType DocName -> Bool -> LaTeX
 ppr_mono_ty ctxt_prec (HsForAllTy tvs ty) unicode
   = maybeParen ctxt_prec pREC_FUN $
-<<<<<<< HEAD
     sep [ hsep (forallSymbol unicode : ppTyVars tvs) <> dot
         , ppr_mono_lty pREC_TOP ty unicode ]
 ppr_mono_ty ctxt_prec (HsQualTy ctxt ty) unicode
   = maybeParen ctxt_prec pREC_FUN $
     sep [ ppLContext ctxt unicode
         , ppr_mono_lty pREC_TOP ty unicode ]
-=======
-    hsep [ppForAll expl tvs ctxt' unicode, ppr_mono_lty pREC_TOP ty unicode]
- where
-   anonWC :: HsType DocName
-   anonWC = HsWildCardTy (AnonWildCard (noLoc (Undocumented underscore)))
-   underscore = mkUnboundName (mkRdrUnqual (mkTyVarOcc "_"))
-   ctxt'
-     | Just loc <- extra = (++ [L loc anonWC]) `fmap` ctxt
-     | otherwise         = ctxt
->>>>>>> fcd1bb71
 
 ppr_mono_ty _         (HsBangTy b ty)     u = ppBang b <> ppLParendType u ty
 ppr_mono_ty _         (HsTyVar (L _ name)) _ = ppDocName name
