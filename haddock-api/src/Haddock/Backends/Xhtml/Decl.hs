--- conflicted
+++ resolved
@@ -39,27 +39,6 @@
 import Name
 import BooleanFormula
 import RdrName ( rdrNameOcc )
-<<<<<<< HEAD
-
-ppDecl :: Bool -> LinksInfo -> LHsDecl DocNameI
-       -> [(HsDecl DocNameI, DocForDecl DocName)]
-       -> DocForDecl DocName ->  [DocInstance DocNameI] -> [(DocName, Fixity)]
-       -> [(DocName, DocForDecl DocName)] -> Splice -> Unicode
-       -> Maybe Package -> Qualification -> Html
-ppDecl summ links (L loc decl) pats (mbDoc, fnArgsDoc) instances fixities subdocs splice unicode pkg qual = case decl of
-  TyClD (FamDecl d)            -> ppTyFam summ False links instances fixities loc mbDoc d splice unicode pkg qual
-  TyClD d@(DataDecl {})        -> ppDataDecl summ links instances fixities subdocs loc mbDoc d pats splice unicode pkg qual
-  TyClD d@(SynDecl {})         -> ppTySyn summ links fixities loc (mbDoc, fnArgsDoc) d splice unicode pkg qual
-  TyClD d@(ClassDecl {})       -> ppClassDecl summ links instances fixities loc mbDoc subdocs d splice unicode pkg qual
-  SigD (TypeSig lnames lty)    -> ppLFunSig summ links loc (mbDoc, fnArgsDoc) lnames
-                                         (hsSigWcType lty) fixities splice unicode pkg qual
-  SigD (PatSynSig lnames ty)   -> ppLPatSig summ links loc (mbDoc, fnArgsDoc) lnames
-                                         ty fixities splice unicode pkg qual
-  ForD d                       -> ppFor summ links loc (mbDoc, fnArgsDoc) d fixities splice unicode pkg qual
-  InstD _                      -> noHtml
-  DerivD _                     -> noHtml
-  _                            -> error "declaration not supported by ppDecl"
-=======
 import Outputable ( panic )
 
 -- | Pretty print a declaration
@@ -73,22 +52,22 @@
        -> [(DocName, DocForDecl DocName)]          -- ^ documentation for all decls
        -> Splice
        -> Unicode                                  -- ^ unicode output
+       -> Maybe Package
        -> Qualification
        -> Html
-ppDecl summ links (L loc decl) pats (mbDoc, fnArgsDoc) instances fixities subdocs splice unicode qual = case decl of
-  TyClD _ (FamDecl _ d)          -> ppTyFam summ False links instances fixities loc mbDoc d splice unicode qual
-  TyClD _ d@(DataDecl {})        -> ppDataDecl summ links instances fixities subdocs loc mbDoc d pats splice unicode qual
-  TyClD _ d@(SynDecl {})         -> ppTySyn summ links fixities loc (mbDoc, fnArgsDoc) d splice unicode qual
-  TyClD _ d@(ClassDecl {})       -> ppClassDecl summ links instances fixities loc mbDoc subdocs d splice unicode qual
+ppDecl summ links (L loc decl) pats (mbDoc, fnArgsDoc) instances fixities subdocs splice unicode pkg qual = case decl of
+  TyClD _ (FamDecl _ d)          -> ppTyFam summ False links instances fixities loc mbDoc d splice unicode pkg qual
+  TyClD _ d@(DataDecl {})        -> ppDataDecl summ links instances fixities subdocs loc mbDoc d pats splice unicode pkg qual
+  TyClD _ d@(SynDecl {})         -> ppTySyn summ links fixities loc (mbDoc, fnArgsDoc) d splice unicode pkg qual
+  TyClD _ d@(ClassDecl {})       -> ppClassDecl summ links instances fixities loc mbDoc subdocs d splice unicode pkg qual
   SigD _ (TypeSig _ lnames lty)  -> ppLFunSig summ links loc (mbDoc, fnArgsDoc) lnames
-                                         (hsSigWcType lty) fixities splice unicode qual
+                                         (hsSigWcType lty) fixities splice unicode pkg qual
   SigD _ (PatSynSig _ lnames lty) -> ppLPatSig summ links loc (mbDoc, fnArgsDoc) lnames
-                                         (hsSigType lty) fixities splice unicode qual
-  ForD _ d                       -> ppFor summ links loc (mbDoc, fnArgsDoc) d fixities splice unicode qual
+                                         (hsSigType lty) fixities splice unicode pkg qual
+  ForD _ d                       -> ppFor summ links loc (mbDoc, fnArgsDoc) d fixities splice unicode pkg qual
   InstD _ _                      -> noHtml
   DerivD _ _                     -> noHtml
-  _                              -> error "declaration not supported by ppDecl"
->>>>>>> 271a9cb0
+  _                            -> error "declaration not supported by ppDecl"
 
 
 ppLFunSig :: Bool -> LinksInfo -> SrcSpan -> DocForDecl DocName ->
@@ -107,27 +86,15 @@
   where
     pp_typ = ppLType unicode qual HideEmptyContexts typ
 
-<<<<<<< HEAD
-ppLPatSig :: Bool -> LinksInfo -> SrcSpan -> DocForDecl DocName ->
-             [Located DocName] -> LHsSigType DocNameI ->
-             [(DocName, Fixity)] ->
-             Splice -> Unicode -> Maybe Package -> Qualification -> Html
-ppLPatSig summary links loc (doc, _argDocs) docnames typ fixities splice
-          unicode pkg qual
-  | summary = pref1
-  | otherwise = topDeclElem links loc splice (map unLoc docnames) (pref1 <+> ppFixities fixities qual)
-                +++ docSection Nothing pkg qual doc
-=======
 -- | Pretty print a pattern synonym
 ppLPatSig :: Bool -> LinksInfo -> SrcSpan -> DocForDecl DocName
           -> [Located DocName]     -- ^ names of patterns in declaration
           -> LHsType DocNameI      -- ^ type of patterns in declaration
           -> [(DocName, Fixity)]
-          -> Splice -> Unicode -> Qualification -> Html
-ppLPatSig summary links loc doc lnames typ fixities splice unicode qual =
+          -> Splice -> Unicode -> Maybe Package -> Qualification -> Html
+ppLPatSig summary links loc doc lnames typ fixities splice unicode pkg qual =
   ppSigLike summary links loc (keyword "pattern") doc (map unLoc lnames) fixities
-            (unLoc typ, pp_typ) splice unicode qual (patSigContext typ)
->>>>>>> 271a9cb0
+            (unLoc typ, pp_typ) splice unicode pkg qual (patSigContext typ)
   where
     pp_typ = ppPatSigType unicode qual typ
 
@@ -157,16 +124,10 @@
 ppTypeOrFunSig summary links loc docnames typ (doc, argDocs) (pref1, pref2, sep)
                splice unicode pkg qual emptyCtxts
   | summary = pref1
-<<<<<<< HEAD
   | Map.null argDocs = topDeclElem links loc splice docnames pref1 +++ docSection curName pkg qual doc
-  | otherwise = topDeclElem links loc splice docnames pref2 +++
-      subArguments pkg qual (do_args 0 sep typ) +++ docSection curName pkg qual doc
-=======
-  | Map.null argDocs = topDeclElem links loc splice docnames pref1 +++ docSection curName qual doc
   | otherwise = topDeclElem links loc splice docnames pref2
-                  +++ subArguments qual (ppSubSigLike unicode qual typ argDocs [] sep emptyCtxts)
-                  +++ docSection curName qual doc
->>>>>>> 271a9cb0
+                  +++ subArguments pkg qual (ppSubSigLike unicode qual typ argDocs [] sep emptyCtxts)
+                  +++ docSection curName pkg qual doc
   where
     curName = getName <$> listToMaybe docnames
 
@@ -267,19 +228,11 @@
 
 ppFor :: Bool -> LinksInfo -> SrcSpan -> DocForDecl DocName
       -> ForeignDecl DocNameI -> [(DocName, Fixity)]
-<<<<<<< HEAD
       -> Splice -> Unicode -> Maybe Package -> Qualification -> Html
-ppFor summary links loc doc (ForeignImport (L _ name) typ _ _) fixities
+ppFor summary links loc doc (ForeignImport _ (L _ name) typ _) fixities
       splice unicode pkg qual
   = ppFunSig summary links loc doc [name] (hsSigType typ) fixities splice unicode pkg qual
 ppFor _ _ _ _ _ _ _ _ _ _ = error "ppFor"
-=======
-      -> Splice -> Unicode -> Qualification -> Html
-ppFor summary links loc doc (ForeignImport _ (L _ name) typ _) fixities
-      splice unicode qual
-  = ppFunSig summary links loc doc [name] (hsSigType typ) fixities splice unicode qual
-ppFor _ _ _ _ _ _ _ _ _ = error "ppFor"
->>>>>>> 271a9cb0
 
 
 -- we skip type patterns for now
@@ -571,13 +524,8 @@
                 -- ToDo: add associated type defaults
 
             [ ppFunSig summary links loc doc names (hsSigWcType typ)
-<<<<<<< HEAD
                        [] splice unicode pkg qual
-              | L _ (TypeSig lnames typ) <- sigs
-=======
-                       [] splice unicode qual
               | L _ (TypeSig _ lnames typ) <- sigs
->>>>>>> 271a9cb0
               , let doc = lookupAnySubdoc (head names) subdocs
                     names = map unLoc lnames ]
               -- FIXME: is taking just the first name ok? Is it possible that
@@ -623,25 +571,14 @@
                             doc = lookupAnySubdoc (unL $ fdLName $ unL at) subdocs
                             subfixs = [ f | f@(n',_) <- fixities, n == n' ] ]
 
-<<<<<<< HEAD
     methodBit = subMethods [ ppFunSig summary links loc doc [name] (hsSigType typ)
                                       subfixs splice unicode pkg qual
-                           | L _ (ClassOpSig _ lnames typ) <- lsigs
+                           | L _ (ClassOpSig _ _ lnames typ) <- lsigs
                            , name <- map unLoc lnames
                            , let doc = lookupAnySubdoc name subdocs
                                  subfixs = [ f | f@(n',_) <- fixities
                                                , name == n' ]
                            ]
-=======
-    methodBit = subMethods [ ppFunSig summary links loc doc names (hsSigType typ)
-                                      subfixs splice unicode qual
-                           | L _ (ClassOpSig _ _ lnames typ) <- lsigs
-                           , let doc = lookupAnySubdoc (head names) subdocs
-                                 subfixs = [ f | n <- names
-                                               , f@(n',_) <- fixities
-                                               , n == n' ]
-                                 names = map unLoc lnames ]
->>>>>>> 271a9cb0
                            -- N.B. taking just the first name is ok. Signatures with multiple names
                            -- are expanded so that each name gets its own signature.
 
@@ -828,13 +765,6 @@
             ]
 
 
-<<<<<<< HEAD
-ppDataDecl :: Bool -> LinksInfo -> [DocInstance DocNameI] -> [(DocName, Fixity)] ->
-              [(DocName, DocForDecl DocName)] ->
-              SrcSpan -> Documentation DocName -> TyClDecl DocNameI ->
-              [(HsDecl DocNameI, DocForDecl DocName)] ->
-              Splice -> Unicode -> Maybe Package -> Qualification -> Html
-=======
 -- | Pretty-print a data declaration
 ppDataDecl :: Bool -> LinksInfo
            -> [DocInstance DocNameI]                  -- ^ relevant instances
@@ -844,8 +774,7 @@
            -> Documentation DocName                   -- ^ this decl's documentation
            -> TyClDecl DocNameI                       -- ^ this decl
            -> [(HsDecl DocNameI, DocForDecl DocName)] -- ^ relevant patterns
-           -> Splice -> Unicode -> Qualification -> Html
->>>>>>> 271a9cb0
+           -> Splice -> Unicode -> Maybe Package -> Qualification -> Html
 ppDataDecl summary links instances fixities subdocs loc doc dataDecl pats
            splice unicode pkg qual
 
@@ -878,23 +807,11 @@
                                             (map unLoc (getConNames (unLoc c)))) fixities
       ]
 
-<<<<<<< HEAD
     patternBit = subPatterns pkg qual
-      [ (hsep [ keyword "pattern"
-              , hsep $ punctuate comma $ map (ppBinder summary . getOccName) lnames
-              , dcolon unicode
-              , ppPatSigType unicode qual (hsSigType typ)
-              ] <+> ppFixities subfixs qual
-        ,combineDocumentation (fst d), [])
-      | (SigD (PatSynSig lnames typ),d) <- pats
-      , let subfixs = filter (\(n,_) -> any (\cn -> cn == n) (map unLoc lnames)) fixities
-=======
-    patternBit = subPatterns qual
       [ ppSideBySidePat subfixs unicode qual lnames typ d
       | (SigD _ (PatSynSig _ lnames typ), d) <- pats
       , let subfixs = filter (\(n,_) -> any (\cn -> cn == n)
                                             (map unLoc lnames)) fixities
->>>>>>> 271a9cb0
       ]
 
     instancesBit = ppInstances links (OriginData docname) instances
@@ -963,20 +880,14 @@
 
 -- | Pretty print an expanded constructor
 ppSideBySideConstr :: [(DocName, DocForDecl DocName)] -> [(DocName, Fixity)]
-<<<<<<< HEAD
-                   -> Unicode -> Maybe Package -> Qualification -> LConDecl DocNameI -> SubDecl
-ppSideBySideConstr subdocs fixities unicode pkg qual (L _ con)
- = (decl, mbDoc, fieldPart)
-=======
-                   -> Unicode -> Qualification
+                   -> Unicode -> Maybe Package -> Qualification
                    -> LConDecl DocNameI -- ^ constructor declaration to print
                    -> SubDecl
-ppSideBySideConstr subdocs fixities unicode qual (L _ con)
+ppSideBySideConstr subdocs fixities unicode pkg qual (L _ con)
  = ( decl       -- Constructor header (name, fixity)
    , mbDoc      -- Docs on the whole constructor
    , fieldPart  -- Information on the fields (or arguments, if they have docs)
    )
->>>>>>> 271a9cb0
  where
     -- Find the name of a constructors in the decl (`getConName` always returns a non-empty list)
     aConName = unLoc (head (getConNames con))
@@ -1049,7 +960,7 @@
     doRecordFields fields = subFields pkg qual
       (map (ppSideBySideField subdocs unicode qual) (map unLoc fields))
 
-    doConstrArgsWithDocs args = subFields qual $ case con of
+    doConstrArgsWithDocs args = subFields pkg qual $ case con of
       ConDeclH98{} ->
         [ (ppLParendType unicode qual HideEmptyContexts arg, mdoc, [])
         | (i, arg) <- zip [0..] args
@@ -1138,7 +1049,7 @@
 
     fieldPart
       | not hasArgDocs = []
-      | otherwise = [ subFields qual (ppSubSigLike unicode qual (unLoc patTy)
+      | otherwise = [ subFields Nothing qual (ppSubSigLike unicode qual (unLoc patTy)
                                                         argDocs [] (dcolon unicode)
                                                         emptyCtxt) ]
 
