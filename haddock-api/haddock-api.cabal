cabal-version:        2.0
name:                 haddock-api
version:              2.20.0
synopsis:             A documentation-generation tool for Haskell libraries
description:          Haddock is a documentation-generation tool for Haskell
                      libraries
license:              BSD3
license-file:         LICENSE
author:               Simon Marlow, David Waern
maintainer:           Alex Biehl <alexbiehl@gmail.com>, Simon Hengel <sol@typeful.net>, Mateusz Kowalczyk <fuuzetsu@fuuzetsu.co.uk>
homepage:             http://www.haskell.org/haddock/
bug-reports:          https://github.com/haskell/haddock/issues
copyright:            (c) Simon Marlow, David Waern
category:             Documentation
build-type:           Simple

extra-source-files:
  CHANGES.md

data-dir:
  resources
data-files:
  html/quick-jump.min.js
  html/haddock-bundle.min.js
  html/quick-jump.css
  html/solarized.css
  html/highlight.js
  html/Classic.theme/haskell_icon.gif
  html/Classic.theme/minus.gif
  html/Classic.theme/plus.gif
  html/Classic.theme/xhaddock.css
  html/Ocean.std-theme/hslogo-16.png
  html/Ocean.std-theme/minus.gif
  html/Ocean.std-theme/ocean.css
  html/Ocean.std-theme/plus.gif
  html/Ocean.std-theme/synopsis.png
  latex/haddock.sty

library
  default-language: Haskell2010

  -- this package typically supports only single major versions
<<<<<<< HEAD
  build-depends: base            ^>= 4.11.0
               , Cabal           ^>= 2.2.0
               , ghc             ^>= 8.4
=======
  build-depends: base            ^>= 4.12.0
               , Cabal           ^>= 2.0.0
               , ghc             ^>= 8.3
>>>>>>> 271a9cb0
               , ghc-paths       ^>= 0.1.0.9
               , haddock-library ^>= 1.6.0
               , xhtml           ^>= 3000.2.2

  -- Versions for the dependencies below are transitively pinned by
  -- the non-reinstallable `ghc` package and hence need no version
  -- bounds
  build-depends: array
               , bytestring
               , containers
               , deepseq
               , directory
               , filepath
               , ghc-boot
               , transformers

  hs-source-dirs: src

  ghc-options: -funbox-strict-fields -Wall -fwarn-tabs -O2
  ghc-options: -Wall
  if impl(ghc >= 8.0)
    ghc-options: -Wcompat -Wnoncanonical-monad-instances -Wnoncanonical-monadfail-instances

  exposed-modules:
    Documentation.Haddock

  other-modules:
    Haddock
    Haddock.Interface
    Haddock.Interface.Rename
    Haddock.Interface.Create
    Haddock.Interface.AttachInstances
    Haddock.Interface.Json
    Haddock.Interface.LexParseRn
    Haddock.Interface.ParseModuleHeader
    Haddock.Interface.Specialize
    Haddock.Parser
    Haddock.Utils
    Haddock.Utils.Json
    Haddock.Backends.Xhtml
    Haddock.Backends.Xhtml.Decl
    Haddock.Backends.Xhtml.DocMarkup
    Haddock.Backends.Xhtml.Layout
    Haddock.Backends.Xhtml.Meta
    Haddock.Backends.Xhtml.Names
    Haddock.Backends.Xhtml.Themes
    Haddock.Backends.Xhtml.Types
    Haddock.Backends.Xhtml.Utils
    Haddock.Backends.LaTeX
    Haddock.Backends.HaddockDB
    Haddock.Backends.Hoogle
    Haddock.Backends.Hyperlinker
    Haddock.Backends.Hyperlinker.Ast
    Haddock.Backends.Hyperlinker.Parser
    Haddock.Backends.Hyperlinker.Renderer
    Haddock.Backends.Hyperlinker.Types
    Haddock.Backends.Hyperlinker.Utils
    Haddock.ModuleTree
    Haddock.Types
    Haddock.Doc
    Haddock.Version
    Haddock.InterfaceFile
    Haddock.Options
    Haddock.GhcUtils
    Haddock.Syb
    Haddock.Convert
    Paths_haddock_api

  autogen-modules:
    Paths_haddock_api

test-suite spec
  type:             exitcode-stdio-1.0
  default-language: Haskell2010
  main-is:          Spec.hs
  ghc-options: -Wall

  hs-source-dirs:
      test
    , src

  other-modules:
    Haddock
    Haddock.Backends.Hoogle
    Haddock.Backends.Hyperlinker
    Haddock.Backends.Hyperlinker.Ast
    Haddock.Backends.Hyperlinker.Renderer
    Haddock.Backends.Hyperlinker.Utils
    Haddock.Backends.LaTeX
    Haddock.Backends.Xhtml
    Haddock.Backends.Xhtml.Decl
    Haddock.Backends.Xhtml.DocMarkup
    Haddock.Backends.Xhtml.Layout
    Haddock.Backends.Xhtml.Meta
    Haddock.Backends.Xhtml.Names
    Haddock.Backends.Xhtml.Themes
    Haddock.Backends.Xhtml.Types
    Haddock.Backends.Xhtml.Utils
    Haddock.Convert
    Haddock.Doc
    Haddock.GhcUtils
    Haddock.Interface
    Haddock.Interface.AttachInstances
    Haddock.Interface.Create
    Haddock.Interface.Json
    Haddock.Interface.LexParseRn
    Haddock.Interface.ParseModuleHeader
    Haddock.Interface.Rename
    Haddock.Interface.Specialize
    Haddock.InterfaceFile
    Haddock.ModuleTree
    Haddock.Options
    Haddock.Parser
    Haddock.Syb
    Haddock.Types
    Haddock.Utils
    Haddock.Utils.Json
    Haddock.Version
    Paths_haddock_api
    Haddock.Backends.Hyperlinker.ParserSpec
    Haddock.Backends.Hyperlinker.Parser
    Haddock.Backends.Hyperlinker.Types

  build-depends: Cabal           ^>= 2.0.0
               , ghc             ^>= 8.4
               , ghc-paths       ^>= 0.1.0.9
               , haddock-library ^>= 1.6.0
               , xhtml           ^>= 3000.2.2
               , hspec           ^>= 2.4.4
               , QuickCheck      ^>= 2.11

  -- Versions for the dependencies below are transitively pinned by
  -- the non-reinstallable `ghc` package and hence need no version
  -- bounds
  build-depends: base
               , array
               , bytestring
               , containers
               , deepseq
               , directory
               , filepath
               , ghc-boot
               , transformers

  build-tool-depends:
    hspec-discover:hspec-discover ^>= 2.4.4

source-repository head
  type:     git
  subdir:   haddock-api
  location: https://github.com/haskell/haddock.git<|MERGE_RESOLUTION|>--- conflicted
+++ resolved
@@ -40,15 +40,9 @@
   default-language: Haskell2010
 
   -- this package typically supports only single major versions
-<<<<<<< HEAD
-  build-depends: base            ^>= 4.11.0
+  build-depends: base            ^>= 4.12.0
                , Cabal           ^>= 2.2.0
-               , ghc             ^>= 8.4
-=======
-  build-depends: base            ^>= 4.12.0
-               , Cabal           ^>= 2.0.0
-               , ghc             ^>= 8.3
->>>>>>> 271a9cb0
+               , ghc             ^>= 8.5
                , ghc-paths       ^>= 0.1.0.9
                , haddock-library ^>= 1.6.0
                , xhtml           ^>= 3000.2.2
